--- conflicted
+++ resolved
@@ -5,13 +5,9 @@
 from distutils.util import convert_path
 import os
 import re
-<<<<<<< HEAD
+import string
 from typing import Dict, NamedTuple, List, Sequence
 from abc import ABC, abstractmethod
-=======
-import string
-from typing import Dict, NamedTuple, List
->>>>>>> e895c29f
 
 
 FUNCTION_REGEX = r'^def [\w_]*'
