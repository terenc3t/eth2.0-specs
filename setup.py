from enum import Enum, auto
from setuptools import setup, find_packages, Command
from setuptools.command.build_py import build_py
from distutils import dir_util
from distutils.util import convert_path
import os
import re
from typing import Dict, NamedTuple, List

FUNCTION_REGEX = r'^def [\w_]*'


class SpecObject(NamedTuple):
    functions: Dict[str, str]
    custom_types: Dict[str, str]
    constants: Dict[str, str]
    ssz_dep_constants: Dict[str, str]  # the constants that depend on ssz_objects
    ssz_objects: Dict[str, str]
    dataclasses: Dict[str, str]


class CodeBlockType(Enum):
    SSZ = auto()
    DATACLASS = auto()
    FUNCTION = auto()


def get_spec(file_name: str) -> SpecObject:
    """
    Takes in the file name of a spec.md file, opens it and returns a parsed spec object.

    Note: This function makes heavy use of the inherent ordering of dicts,
    if this is not supported by your python version, it will not work.
    """
    pulling_from = None  # line number of start of latest object
    current_name = None  # most recent section title
    functions: Dict[str, str] = {}
    constants: Dict[str, str] = {}
    ssz_dep_constants: Dict[str, str] = {}
    ssz_objects: Dict[str, str] = {}
    dataclasses: Dict[str, str] = {}
    function_matcher = re.compile(FUNCTION_REGEX)
    block_type = CodeBlockType.FUNCTION
    custom_types: Dict[str, str] = {}
    for linenum, line in enumerate(open(file_name).readlines()):
        line = line.rstrip()
        if pulling_from is None and len(line) > 0 and line[0] == '#' and line[-1] == '`':
            current_name = line[line[:-1].rfind('`') + 1: -1]
        if line[:9] == '```python':
            assert pulling_from is None
            pulling_from = linenum + 1
        elif line[:3] == '```':
            pulling_from = None
        else:
            # Handle function definitions & ssz_objects
            if pulling_from is not None:
                if len(line) > 18 and line[:6] == 'class ' and (line[-12:] == '(Container):' or '(phase' in line):
                    end = -12 if line[-12:] == '(Container):' else line.find('(')
                    name = line[6:end]
                    # Check consistency with markdown header
                    assert name == current_name
                    block_type = CodeBlockType.SSZ
                elif line[:10] == '@dataclass':
                    block_type = CodeBlockType.DATACLASS
                elif function_matcher.match(line) is not None:
                    current_name = function_matcher.match(line).group(0)
                    block_type = CodeBlockType.FUNCTION

                if block_type == CodeBlockType.SSZ:
                    ssz_objects[current_name] = ssz_objects.get(current_name, '') + line + '\n'
                elif block_type == CodeBlockType.DATACLASS:
                    dataclasses[current_name] = dataclasses.get(current_name, '') + line + '\n'
                elif block_type == CodeBlockType.FUNCTION:
                    functions[current_name] = functions.get(current_name, '') + line + '\n'
                else:
                    pass

            # Handle constant and custom types table entries
            elif pulling_from is None and len(line) > 0 and line[0] == '|':
                row = line[1:].split('|')
                if len(row) >= 2:
                    for i in range(2):
                        row[i] = row[i].strip().strip('`')
                        if '`' in row[i]:
                            row[i] = row[i][:row[i].find('`')]
                    is_constant_def = True
                    if row[0][0] not in 'ABCDEFGHIJKLMNOPQRSTUVWXYZ_':
                        is_constant_def = False
                    for c in row[0]:
                        if c not in 'ABCDEFGHIJKLMNOPQRSTUVWXYZ_0123456789':
                            is_constant_def = False
                    if is_constant_def:
                        if row[1].startswith('get_generalized_index'):
                            ssz_dep_constants[row[0]] = row[1]
                        else:
                            constants[row[0]] = row[1].replace('**TBD**', '2**32')
                    elif row[1].startswith('uint') or row[1].startswith('Bytes'):
                        custom_types[row[0]] = row[1]
    return SpecObject(
        functions=functions,
        custom_types=custom_types,
        constants=constants,
        ssz_dep_constants=ssz_dep_constants,
        ssz_objects=ssz_objects,
        dataclasses=dataclasses,
    )


CONFIG_LOADER = '''
apply_constants_config(globals())
'''

PHASE0_IMPORTS = '''from eth2spec.config.config_util import apply_constants_config
from typing import (
    Any, Callable, Dict, Set, Sequence, Tuple, Optional, TypeVar
)

from dataclasses import (
    dataclass,
    field,
)

from lru import LRU

from eth2spec.utils.ssz.ssz_impl import hash_tree_root, copy, uint_to_bytes
from eth2spec.utils.ssz.ssz_typing import (
    View, boolean, Container, List, Vector, uint8, uint32, uint64,
    Bytes1, Bytes4, Bytes32, Bytes48, Bytes96, Bitlist, Bitvector,
)
from eth2spec.utils import bls

from eth2spec.utils.hash_function import hash

SSZObject = TypeVar('SSZObject', bound=View)

CONFIG_NAME = 'mainnet'
'''
PHASE1_IMPORTS = '''from eth2spec.phase0 import spec as phase0
from eth2spec.config.config_util import apply_constants_config
from typing import (
    Any, Dict, Set, Sequence, NewType, Tuple, TypeVar, Callable, Optional
)
from typing import List as PyList

from dataclasses import (
    dataclass,
    field,
)

from lru import LRU

from eth2spec.utils.ssz.ssz_impl import hash_tree_root, copy, uint_to_bytes
from eth2spec.utils.ssz.ssz_typing import (
    View, boolean, Container, List, Vector, uint8, uint32, uint64, bit,
    ByteList, ByteVector, Bytes1, Bytes4, Bytes32, Bytes48, Bytes96, Bitlist, Bitvector,
)
from eth2spec.utils import bls

from eth2spec.utils.hash_function import hash

# Whenever phase 1 is loaded, make sure we have the latest phase0
from importlib import reload
reload(phase0)


SSZVariableName = str
GeneralizedIndex = NewType('GeneralizedIndex', int)
SSZObject = TypeVar('SSZObject', bound=View)

CONFIG_NAME = 'mainnet'
'''
LIGHTCLIENT_IMPORT = '''from eth2spec.phase0 import spec as phase0
from eth2spec.config.config_util import apply_constants_config
from typing import (
    Any, Dict, Set, Sequence, NewType, Tuple, TypeVar, Callable, Optional, Union
)

from dataclasses import (
    dataclass,
    field,
)

from lru import LRU

from eth2spec.utils.ssz.ssz_impl import hash_tree_root, copy, uint_to_bytes
from eth2spec.utils.ssz.ssz_typing import (
    View, boolean, Container, List, Vector, uint8, uint32, uint64,
    Bytes1, Bytes4, Bytes32, Bytes48, Bytes96, Bitlist, Bitvector,
    Path,
)
from eth2spec.utils import bls

from eth2spec.utils.hash_function import hash

# Whenever lightclient is loaded, make sure we have the latest phase0
from importlib import reload
reload(phase0)


SSZVariableName = str
GeneralizedIndex = NewType('GeneralizedIndex', int)
SSZObject = TypeVar('SSZObject', bound=View)

CONFIG_NAME = 'mainnet'
'''

SUNDRY_CONSTANTS_FUNCTIONS = '''
def ceillog2(x: int) -> uint64:
    if x < 1:
        raise ValueError(f"ceillog2 accepts only positive values, x={x}")
    return uint64((x - 1).bit_length())


def floorlog2(x: int) -> uint64:
    if x < 1:
        raise ValueError(f"floorlog2 accepts only positive values, x={x}")
    return uint64(x.bit_length() - 1)
'''
PHASE0_SUNDRY_FUNCTIONS = '''
def get_eth1_data(block: Eth1Block) -> Eth1Data:
    """
    A stub function return mocking Eth1Data.
    """
    return Eth1Data(
        deposit_root=block.deposit_root,
        deposit_count=block.deposit_count,
        block_hash=hash_tree_root(block))


def cache_this(key_fn, value_fn, lru_size):  # type: ignore
    cache_dict = LRU(size=lru_size)

    def wrapper(*args, **kw):  # type: ignore
        key = key_fn(*args, **kw)
        nonlocal cache_dict
        if key not in cache_dict:
            cache_dict[key] = value_fn(*args, **kw)
        return cache_dict[key]
    return wrapper


_compute_shuffled_index = compute_shuffled_index
compute_shuffled_index = cache_this(
    lambda index, index_count, seed: (index, index_count, seed),
    _compute_shuffled_index, lru_size=SLOTS_PER_EPOCH * 3)

_get_total_active_balance = get_total_active_balance
get_total_active_balance = cache_this(
    lambda state: (state.validators.hash_tree_root(), compute_epoch_at_slot(state.slot)),
    _get_total_active_balance, lru_size=10)

_get_base_reward = get_base_reward
get_base_reward = cache_this(
    lambda state, index: (state.validators.hash_tree_root(), state.slot, index),
    _get_base_reward, lru_size=2048)

_get_committee_count_per_slot = get_committee_count_per_slot
get_committee_count_per_slot = cache_this(
    lambda state, epoch: (state.validators.hash_tree_root(), epoch),
    _get_committee_count_per_slot, lru_size=SLOTS_PER_EPOCH * 3)

_get_active_validator_indices = get_active_validator_indices
get_active_validator_indices = cache_this(
    lambda state, epoch: (state.validators.hash_tree_root(), epoch),
    _get_active_validator_indices, lru_size=3)

_get_beacon_committee = get_beacon_committee
get_beacon_committee = cache_this(
    lambda state, slot, index: (state.validators.hash_tree_root(), state.randao_mixes.hash_tree_root(), slot, index),
    _get_beacon_committee, lru_size=SLOTS_PER_EPOCH * MAX_COMMITTEES_PER_SLOT * 3)

_get_matching_target_attestations = get_matching_target_attestations
get_matching_target_attestations = cache_this(
    lambda state, epoch: (state.hash_tree_root(), epoch),
    _get_matching_target_attestations, lru_size=10)

_get_matching_head_attestations = get_matching_head_attestations
get_matching_head_attestations = cache_this(
    lambda state, epoch: (state.hash_tree_root(), epoch),
    _get_matching_head_attestations, lru_size=10)

_get_attesting_indices = get_attesting_indices
get_attesting_indices = cache_this(
    lambda state, data, bits: (
        state.randao_mixes.hash_tree_root(),
        state.validators.hash_tree_root(), data.hash_tree_root(), bits.hash_tree_root()
    ),
    _get_attesting_indices, lru_size=SLOTS_PER_EPOCH * MAX_COMMITTEES_PER_SLOT * 3)'''


PHASE1_SUNDRY_FUNCTIONS = '''

_get_start_shard = get_start_shard
get_start_shard = cache_this(
    lambda state, slot: (state.validators.hash_tree_root(), slot),
    _get_start_shard, lru_size=SLOTS_PER_EPOCH * 3)'''


LIGHTCLIENT_PATCH_SUNDRY_FUNCTIONS = '''

def get_generalized_index(ssz_class: Any, *path: Sequence[Union[int, SSZVariableName]]) -> GeneralizedIndex:
    ssz_path = Path(ssz_class)
    for item in path:
        ssz_path = ssz_path / item
    return GeneralizedIndex(ssz_path.gindex())
'''


# The constants that depend on SSZ objects
# Will verify the value at the end of the spec
LIGHTCLIENT_PATCH_HARDCODED_SSZ_DEP_CONSTANTS = {
    'FINALIZED_ROOT_INDEX': 'GeneralizedIndex(105)',
    'NEXT_SYNC_COMMITTEE_INDEX': 'GeneralizedIndex(54)',
}


def objects_to_spec(spec_object: SpecObject, imports: str, fork: str, ordered_class_objects: Dict[str, str]) -> str:
    """
    Given all the objects that constitute a spec, combine them into a single pyfile.
    """
    new_type_definitions = (
        '\n\n'.join(
            [
                f"class {key}({value}):\n    pass\n"
                for key, value in spec_object.custom_types.items()
            ]
        )
    )
    for k in list(spec_object.functions):
        if "ceillog2" in k or "floorlog2" in k:
            del spec_object.functions[k]
    functions_spec = '\n\n'.join(spec_object.functions.values())
    for k in list(spec_object.constants.keys()):
        if k == "BLS12_381_Q":
            spec_object.constants[k] += "  # noqa: E501"
    constants_spec = '\n'.join(map(lambda x: '%s = %s' % (x, spec_object.constants[x]), spec_object.constants))
    ordered_class_objects_spec = '\n\n'.join(ordered_class_objects.values())
    spec = (
            imports
            + '\n\n' + f"fork = \'{fork}\'\n"
            + '\n\n' + new_type_definitions
            + '\n' + SUNDRY_CONSTANTS_FUNCTIONS
    )

    if fork == 'lightclient_patch':
        lightclient_patch_ssz_dep_constants = '\n'.join(map(lambda x: '%s = %s' % (x, LIGHTCLIENT_PATCH_HARDCODED_SSZ_DEP_CONSTANTS[x]), LIGHTCLIENT_PATCH_HARDCODED_SSZ_DEP_CONSTANTS))
        spec += (
            LIGHTCLIENT_PATCH_SUNDRY_FUNCTIONS
            + '\n\n' + lightclient_patch_ssz_dep_constants
        )

    spec += (
            '\n\n' + constants_spec
            + '\n\n' + CONFIG_LOADER
            + '\n\n' + ordered_class_objects_spec
            + '\n\n' + functions_spec
            + '\n' + PHASE0_SUNDRY_FUNCTIONS
    )

    if fork == 'phase1':
        spec += '\n' + PHASE1_SUNDRY_FUNCTIONS

    if fork == 'lightclient_patch':
        lightclient_patch_ssz_dep_constants_verification = '\n'.join(map(lambda x: 'assert %s == %s' % (x, spec_object.ssz_dep_constants[x]), LIGHTCLIENT_PATCH_HARDCODED_SSZ_DEP_CONSTANTS))
        spec += '\n\n' + lightclient_patch_ssz_dep_constants_verification

    spec += '\n'
    return spec


def combine_functions(old_functions: Dict[str, str], new_functions: Dict[str, str]) -> Dict[str, str]:
    for key, value in new_functions.items():
        old_functions[key] = value
    return old_functions


def combine_constants(old_constants: Dict[str, str], new_constants: Dict[str, str]) -> Dict[str, str]:
    for key, value in new_constants.items():
        old_constants[key] = value
    return old_constants


ignored_dependencies = [
    'bit', 'boolean', 'Vector', 'List', 'Container', 'BLSPubkey', 'BLSSignature',
    'Bytes1', 'Bytes4', 'Bytes32', 'Bytes48', 'Bytes96', 'Bitlist', 'Bitvector',
    'uint8', 'uint16', 'uint32', 'uint64', 'uint128', 'uint256',
    'bytes', 'byte', 'ByteList', 'ByteVector',
    'Dict', 'dict', 'field', 'ceillog2', 'floorlog2',
]


def dependency_order_class_objects(objects: Dict[str, str], custom_types: Dict[str, str]) -> None:
    """
    Determines which SSZ Object is dependent on which other and orders them appropriately
    """
    items = list(objects.items())
    for key, value in items:
        dependencies = []
        for line in value.split('\n'):
            if not re.match(r'\s+\w+: .+', line):
                continue  # skip whitespace etc.
            line = line[line.index(':') + 1:]  # strip of field name
            if '#' in line:
                line = line[:line.index('#')]  # strip of comment
            dependencies.extend(re.findall(r'(\w+)', line))  # catch all legible words, potential dependencies
        dependencies = filter(lambda x: '_' not in x and x.upper() != x, dependencies)  # filter out constants
        dependencies = filter(lambda x: x not in ignored_dependencies, dependencies)
        dependencies = filter(lambda x: x not in custom_types, dependencies)
        for dep in dependencies:
            key_list = list(objects.keys())
            for item in [dep, key] + key_list[key_list.index(dep)+1:]:
                objects[item] = objects.pop(item)


def combine_ssz_objects(old_objects: Dict[str, str], new_objects: Dict[str, str], custom_types) -> Dict[str, str]:
    """
    Takes in old spec and new spec ssz objects, combines them,
    and returns the newer versions of the objects in dependency order.
    """
    for key, value in new_objects.items():
        old_objects[key] = value
    return old_objects


def combine_spec_objects(spec0: SpecObject, spec1: SpecObject) -> SpecObject:
    """
    Takes in two spec variants (as tuples of their objects) and combines them using the appropriate combiner function.
    """
    functions0, custom_types0, constants0, ssz_dep_constants0, ssz_objects0, dataclasses0 = spec0
    functions1, custom_types1, constants1, ssz_dep_constants1, ssz_objects1, dataclasses1 = spec1
    functions = combine_functions(functions0, functions1)
    custom_types = combine_constants(custom_types0, custom_types1)
    constants = combine_constants(constants0, constants1)
    ssz_dep_constants = combine_constants(ssz_dep_constants0, ssz_dep_constants1)
    ssz_objects = combine_ssz_objects(ssz_objects0, ssz_objects1, custom_types)
    dataclasses = combine_functions(dataclasses0, dataclasses1)
    return SpecObject(
        functions=functions,
        custom_types=custom_types,
        constants=constants,
        ssz_dep_constants=ssz_dep_constants,
        ssz_objects=ssz_objects,
        dataclasses=dataclasses,
    )


fork_imports = {
    'phase0': PHASE0_IMPORTS,
    'phase1': PHASE1_IMPORTS,
    'lightclient_patch': LIGHTCLIENT_IMPORT,
}


def build_spec(fork: str, source_files: List[str]) -> str:
    all_specs = [get_spec(spec) for spec in source_files]

    spec_object = all_specs[0]
    for value in all_specs[1:]:
        spec_object = combine_spec_objects(spec_object, value)

    class_objects = {**spec_object.ssz_objects, **spec_object.dataclasses}
    dependency_order_class_objects(class_objects, spec_object.custom_types)

    return objects_to_spec(spec_object, fork_imports[fork], fork, class_objects)


class PySpecCommand(Command):
    """Convert spec markdown files to a spec python file"""

    description = "Convert spec markdown files to a spec python file"

    spec_fork: str
    md_doc_paths: str
    parsed_md_doc_paths: List[str]
    out_dir: str

    # The format is (long option, short option, description).
    user_options = [
        ('spec-fork=', None, "Spec fork to tag build with. Used to select md-docs defaults."),
        ('md-doc-paths=', None, "List of paths of markdown files to build spec with"),
        ('out-dir=', None, "Output directory to write spec package to")
    ]

    def initialize_options(self):
        """Set default values for options."""
        # Each user option must be listed here with their default value.
        self.spec_fork = 'phase0'
        self.md_doc_paths = ''
        self.out_dir = 'pyspec_output'

    def finalize_options(self):
        """Post-process options."""
        if len(self.md_doc_paths) == 0:
            print("no paths were specified, using default markdown file paths for pyspec"
                  " build (spec fork: %s)" % self.spec_fork)
            if self.spec_fork == "phase0":
                self.md_doc_paths = """
                    specs/phase0/beacon-chain.md
                    specs/phase0/fork-choice.md
                    specs/phase0/validator.md
                    specs/phase0/weak-subjectivity.md
                """
            elif self.spec_fork == "phase1":
                self.md_doc_paths = """
                    specs/phase0/beacon-chain.md
                    specs/phase0/fork-choice.md
                    specs/phase0/validator.md
                    specs/phase0/weak-subjectivity.md
                    specs/phase1/custody-game.md
                    specs/phase1/beacon-chain.md
                    specs/phase1/shard-transition.md
                    specs/phase1/fork-choice.md
                    specs/phase1/fork.md
                    specs/phase1/shard-fork-choice.md
                    specs/phase1/validator.md
                """
            elif self.spec_fork == "lightclient_patch":
                self.md_doc_paths = """
                    specs/phase0/beacon-chain.md
                    specs/phase0/fork-choice.md
                    specs/phase0/validator.md
                    specs/phase0/weak-subjectivity.md
                    specs/lightclient/beacon-chain.md
<<<<<<< HEAD
                    specs/lightclient/lightclient-fork.md
                    specs/lightclient/sync-protocol.md
=======
                    specs/lightclient/fork.md
>>>>>>> fab27d17
                """
            else:
                raise Exception('no markdown files specified, and spec fork "%s" is unknown', self.spec_fork)

        self.parsed_md_doc_paths = self.md_doc_paths.split()

        for filename in self.parsed_md_doc_paths:
            if not os.path.exists(filename):
                raise Exception('Pyspec markdown input file "%s" does not exist.' % filename)

    def run(self):
        spec_str = build_spec(self.spec_fork, self.parsed_md_doc_paths)
        if self.dry_run:
            self.announce('dry run successfully prepared contents for spec.'
                          f' out dir: "{self.out_dir}", spec fork: "{self.spec_fork}"')
            self.debug_print(spec_str)
        else:
            dir_util.mkpath(self.out_dir)
            with open(os.path.join(self.out_dir, 'spec.py'), 'w') as out:
                out.write(spec_str)
            with open(os.path.join(self.out_dir, '__init__.py'), 'w') as out:
                out.write("")


class BuildPyCommand(build_py):
    """Customize the build command to run the spec-builder on setup.py build"""

    def initialize_options(self):
        super(BuildPyCommand, self).initialize_options()

    def run_pyspec_cmd(self, spec_fork: str, **opts):
        cmd_obj: PySpecCommand = self.distribution.reinitialize_command("pyspec")
        cmd_obj.spec_fork = spec_fork
        cmd_obj.out_dir = os.path.join(self.build_lib, 'eth2spec', spec_fork)
        for k, v in opts.items():
            setattr(cmd_obj, k, v)
        self.run_command('pyspec')

    def run(self):
        for spec_fork in fork_imports:
            self.run_pyspec_cmd(spec_fork=spec_fork)

        super(BuildPyCommand, self).run()


class PyspecDevCommand(Command):
    """Build the markdown files in-place to their source location for testing."""
    description = "Build the markdown files in-place to their source location for testing."
    user_options = []

    def initialize_options(self):
        pass

    def finalize_options(self):
        pass

    def run_pyspec_cmd(self, spec_fork: str, **opts):
        cmd_obj: PySpecCommand = self.distribution.reinitialize_command("pyspec")
        cmd_obj.spec_fork = spec_fork
        eth2spec_dir = convert_path(self.distribution.package_dir['eth2spec'])
        cmd_obj.out_dir = os.path.join(eth2spec_dir, spec_fork)
        for k, v in opts.items():
            setattr(cmd_obj, k, v)
        self.run_command('pyspec')

    def run(self):
        print("running build_py command")
        for spec_fork in fork_imports:
            self.run_pyspec_cmd(spec_fork=spec_fork)

commands = {
    'pyspec': PySpecCommand,
    'build_py': BuildPyCommand,
    'pyspecdev': PyspecDevCommand,
}

with open("README.md", "rt", encoding="utf8") as f:
    readme = f.read()

# How to use "VERSION.txt" file:
# - dev branch contains "X.Y.Z.dev", where "X.Y.Z" is the target version to release dev into.
#    -> Changed as part of 'master' backport to 'dev'
# - master branch contains "X.Y.Z", where "X.Y.Z" is the current version.
#    -> Changed as part of 'dev' release (or other branch) into 'master'
#    -> In case of a commit on master without git tag, target the next version
#        with ".postN" (release candidate, numbered) suffixed.
# See https://www.python.org/dev/peps/pep-0440/#public-version-identifiers
with open(os.path.join('tests', 'core', 'pyspec', 'eth2spec', 'VERSION.txt')) as f:
    spec_version = f.read().strip()

setup(
    name='eth2spec',
    version=spec_version,
    description="Eth2 spec, provided as Python package for tooling and testing",
    long_description=readme,
    long_description_content_type="text/markdown",
    author="ethereum",
    url="https://github.com/ethereum/eth2.0-specs",
    include_package_data=False,
    package_data={'configs': ['*.yaml'],
                  'specs': ['**/*.md'],
                  'eth2spec': ['VERSION.txt']},
    package_dir={
        "eth2spec": "tests/core/pyspec/eth2spec",
        "configs": "configs",
        "specs": "specs",
    },
    packages=find_packages(where='tests/core/pyspec') + ['configs', 'specs'],
    py_modules=["eth2spec"],
    cmdclass=commands,
    python_requires=">=3.8, <4",
    extras_require={
        "test": ["pytest>=4.4", "pytest-cov", "pytest-xdist"],
        "lint": ["flake8==3.7.7", "mypy==0.750"],
    },
    install_requires=[
        "eth-utils>=1.3.0,<2",
        "eth-typing>=2.1.0,<3.0.0",
        "pycryptodome==3.9.4",
        "py_ecc==5.2.0",
        "milagro_bls_binding==1.6.3",
        "dataclasses==0.6",
        "remerkleable==0.1.18",
        "ruamel.yaml==0.16.5",
        "lru-dict==1.1.6"
    ]
)<|MERGE_RESOLUTION|>--- conflicted
+++ resolved
@@ -521,12 +521,8 @@
                     specs/phase0/validator.md
                     specs/phase0/weak-subjectivity.md
                     specs/lightclient/beacon-chain.md
-<<<<<<< HEAD
-                    specs/lightclient/lightclient-fork.md
+                    specs/lightclient/fork.md
                     specs/lightclient/sync-protocol.md
-=======
-                    specs/lightclient/fork.md
->>>>>>> fab27d17
                 """
             else:
                 raise Exception('no markdown files specified, and spec fork "%s" is unknown', self.spec_fork)
