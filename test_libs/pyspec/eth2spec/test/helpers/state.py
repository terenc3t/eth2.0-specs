from eth2spec.test.helpers.block import sign_block


def get_balance(state, index):
    return state.balances[index]


def next_slot(spec, state):
    """
    Transition to the next slot.
    """
    spec.process_slots(state, state.slot + 1)


def next_epoch(spec, state):
    """
    Transition to the start slot of the next epoch
    """
    slot = state.slot + spec.SLOTS_PER_EPOCH - (state.slot % spec.SLOTS_PER_EPOCH)
    spec.process_slots(state, slot)


def get_state_root(spec, state, slot) -> bytes:
    """
    Return the state root at a recent ``slot``.
    """
    assert slot < state.slot <= slot + spec.SLOTS_PER_HISTORICAL_ROOT
<<<<<<< HEAD
    return state.latest_state_roots[slot % spec.SLOTS_PER_HISTORICAL_ROOT]


def state_transition_and_sign_block(spec, state, block):
    """
    State transition via the provided ``block``
    then package the block with the state root and signature.
    """
    spec.state_transition(state, block)
    block.state_root = state.hash_tree_root()
    sign_block(spec, state, block)
=======
    return state.state_roots[slot % spec.SLOTS_PER_HISTORICAL_ROOT]
>>>>>>> c70643e4
<|MERGE_RESOLUTION|>--- conflicted
+++ resolved
@@ -25,8 +25,7 @@
     Return the state root at a recent ``slot``.
     """
     assert slot < state.slot <= slot + spec.SLOTS_PER_HISTORICAL_ROOT
-<<<<<<< HEAD
-    return state.latest_state_roots[slot % spec.SLOTS_PER_HISTORICAL_ROOT]
+    return state.state_roots[slot % spec.SLOTS_PER_HISTORICAL_ROOT]
 
 
 def state_transition_and_sign_block(spec, state, block):
@@ -36,7 +35,4 @@
     """
     spec.state_transition(state, block)
     block.state_root = state.hash_tree_root()
-    sign_block(spec, state, block)
-=======
-    return state.state_roots[slot % spec.SLOTS_PER_HISTORICAL_ROOT]
->>>>>>> c70643e4
+    sign_block(spec, state, block)