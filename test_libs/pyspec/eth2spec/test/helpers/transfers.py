--- conflicted
+++ resolved
@@ -31,13 +31,8 @@
         sign_transfer(spec, state, transfer, transfer_privkey)
 
     # ensure withdrawal_credentials reproducible
-<<<<<<< HEAD
     state.validators[transfer.sender].withdrawal_credentials = (
-        spec.BLS_WITHDRAWAL_PREFIX_BYTE + spec.hash(transfer.pubkey)[1:]
-=======
-    state.validator_registry[transfer.sender].withdrawal_credentials = (
         spec.int_to_bytes(spec.BLS_WITHDRAWAL_PREFIX, length=1) + spec.hash(transfer.pubkey)[1:]
->>>>>>> fd04f412
     )
 
     return transfer
