--- conflicted
+++ resolved
@@ -34,18 +34,10 @@
 
 SSZObject = TypeVar('SSZObject', bound=SSZType)
 '''
-<<<<<<< HEAD
-PHASE1_IMPORTS = '''from typing import (
-    Any, Dict, Set, Sequence, MutableSequence, NewType, Optional, Tuple, Union, TypeVar
-)
-from math import (
-    log2,
-=======
 PHASE1_IMPORTS = '''from eth2spec.phase0 import spec as phase0
 from eth2spec.config.apply_config import apply_constants_preset
 from typing import (
-    Any, Callable, Dict, Set, Sequence, NewType, Tuple, TypeVar
->>>>>>> 6a26b768
+    Any, Callable, Dict, Set, Sequence, NewType, Optional, Tuple, TypeVar
 )
 
 from dataclasses import (
