--- conflicted
+++ resolved
@@ -1,17 +1,8 @@
 from typing import Iterable
 
 from eth2spec.test.helpers.constants import PHASE0, ALTAIR, MINIMAL, MAINNET
-<<<<<<< HEAD
 from eth2spec.test.helpers.typing import SpecForkName, PresetBaseName
-from eth2spec.test.altair.fork import test_altair_fork_basic
-from eth2spec.test.altair.fork import test_altair_fork_random
-=======
-from eth2spec.config import config_util
 from eth2spec.test.altair.fork import test_altair_fork_basic, test_altair_fork_random
-from eth2spec.phase0 import spec as spec_phase0
-from eth2spec.altair import spec as spec_altair
->>>>>>> e384686e
-
 from eth2spec.gen_helpers.gen_base import gen_runner, gen_typing
 from eth2spec.gen_helpers.gen_from_tests.gen import generate_from_tests
 
@@ -38,12 +29,7 @@
 if __name__ == "__main__":
     gen_runner.run_generator("forks", [
         create_provider(test_altair_fork_basic, MINIMAL, PHASE0, ALTAIR),
-<<<<<<< HEAD
         create_provider(test_altair_fork_basic, MAINNET, PHASE0, ALTAIR),
         create_provider(test_altair_fork_random, MINIMAL, PHASE0, ALTAIR),
-=======
-        create_provider(test_altair_fork_random, MINIMAL, PHASE0, ALTAIR),
-        create_provider(test_altair_fork_basic, MAINNET, PHASE0, ALTAIR),
->>>>>>> e384686e
         create_provider(test_altair_fork_random, MAINNET, PHASE0, ALTAIR),
     ])