from copy import deepcopy

from eth2spec.test.context import (
<<<<<<< HEAD
    spec_state_test, spec_test,
    with_all_phases, with_phases,
    misc_balances, with_custom_state, default_activation_threshold, single_phase
=======
    spec_state_test, with_all_phases, spec_test,
    misc_balances, with_custom_state, default_activation_threshold,
    single_phase,
>>>>>>> d4ce5f21
)
from eth2spec.test.helpers.state import (
    next_epoch,
    next_slot,
)
from eth2spec.test.helpers.attestations import (
    add_attestations_to_state,
    get_valid_attestation,
)
from eth2spec.test.helpers.attester_slashings import get_indexed_attestation_participants
from eth2spec.test.phase_0.epoch_processing.run_epoch_process_base import run_epoch_processing_with


def run_process_rewards_and_penalties(spec, state):
    yield from run_epoch_processing_with(spec, state, 'process_rewards_and_penalties')


def prepare_state_with_full_attestations(spec, state):
    start_slot = state.slot
    start_epoch = spec.get_current_epoch(state)
    next_start_epoch = spec.compute_start_slot_at_epoch(start_epoch + 1)
    attestations = []
    for slot in range(spec.SLOTS_PER_EPOCH + spec.MIN_ATTESTATION_INCLUSION_DELAY):
        # create an attestation for each index in each slot in epoch
        if state.slot < next_start_epoch:
            for committee_index in range(spec.get_committee_count_at_slot(state, state.slot)):
                attestation = get_valid_attestation(spec, state, index=committee_index, signed=True)
                attestations.append(attestation)
        # fill each created slot in state after inclusion delay
        if state.slot >= start_slot + spec.MIN_ATTESTATION_INCLUSION_DELAY:
            inclusion_slot = state.slot - spec.MIN_ATTESTATION_INCLUSION_DELAY
            include_attestations = [att for att in attestations if att.data.slot == inclusion_slot]
            add_attestations_to_state(spec, state, include_attestations, state.slot)
        next_slot(spec, state)

    assert spec.compute_epoch_at_slot(state.slot) == start_epoch + 1
    assert len(state.previous_epoch_attestations) == len(attestations)

    return attestations


@with_phases(['phase0'])
@spec_state_test
def test_genesis_epoch_no_attestations_no_penalties(spec, state):
    pre_state = deepcopy(state)

    assert spec.compute_epoch_at_slot(state.slot) == spec.GENESIS_EPOCH

    yield from run_process_rewards_and_penalties(spec, state)

    for index in range(len(pre_state.validators)):
        assert state.balances[index] == pre_state.balances[index]


@with_phases(['phase0'])
@spec_state_test
def test_genesis_epoch_full_attestations_no_rewards(spec, state):
    attestations = []
    for slot in range(spec.SLOTS_PER_EPOCH - 1):
        # create an attestation for each slot
        if slot < spec.SLOTS_PER_EPOCH:
            attestation = get_valid_attestation(spec, state, signed=True)
            attestations.append(attestation)
        # fill each created slot in state after inclusion delay
        if slot - spec.MIN_ATTESTATION_INCLUSION_DELAY >= 0:
            include_att = attestations[slot - spec.MIN_ATTESTATION_INCLUSION_DELAY]
            add_attestations_to_state(spec, state, [include_att], state.slot)
        next_slot(spec, state)

    # ensure has not cross the epoch boundary
    assert spec.compute_epoch_at_slot(state.slot) == spec.GENESIS_EPOCH

    pre_state = deepcopy(state)

    yield from run_process_rewards_and_penalties(spec, state)

    for index in range(len(pre_state.validators)):
        assert state.balances[index] == pre_state.balances[index]


@with_all_phases
@spec_state_test
def test_full_attestations(spec, state):
    # Go to start of next epoch to ensure can have full participation
    next_epoch(spec, state)
    attestations = prepare_state_with_full_attestations(spec, state)

    pre_state = deepcopy(state)

    yield from run_process_rewards_and_penalties(spec, state)

    attesting_indices = spec.get_unslashed_attesting_indices(state, attestations)
    assert len(attesting_indices) == len(pre_state.validators)
    for index in range(len(pre_state.validators)):
        if index in attesting_indices:
            assert state.balances[index] > pre_state.balances[index]
        else:
            assert state.balances[index] < pre_state.balances[index]


@with_all_phases
@spec_state_test
def test_full_attestations_random_incorrect_fields(spec, state):
    attestations = prepare_state_with_full_attestations(spec, state)
    for i, attestation in enumerate(state.previous_epoch_attestations):
        if i % 3 == 0:
            # Mess up some head votes
            attestation.data.beacon_block_root = b'\x56' * 32
        if i % 3 == 1:
            # Message up some target votes
            attestation.data.target.root = b'\x23' * 32
        if i % 3 == 2:
            # Keep some votes 100% correct
            pass

    yield from run_process_rewards_and_penalties(spec, state)

    attesting_indices = spec.get_unslashed_attesting_indices(state, attestations)
    assert len(attesting_indices) > 0
    # No balance checks, non-trivial base on group rewards
    # Mainly for consensus tests


@with_all_phases
@spec_test
@with_custom_state(balances_fn=misc_balances, threshold_fn=default_activation_threshold)
@single_phase
def test_full_attestations_misc_balances(spec, state):
    # Go to start of next epoch to ensure can have full participation
    next_epoch(spec, state)
    attestations = prepare_state_with_full_attestations(spec, state)

    pre_state = deepcopy(state)

    yield from run_process_rewards_and_penalties(spec, state)

    attesting_indices = spec.get_unslashed_attesting_indices(state, attestations)
    assert len(attesting_indices) > 0
    assert len(attesting_indices) != len(pre_state.validators)
    for index in range(len(pre_state.validators)):
        if index in attesting_indices:
            assert state.balances[index] > pre_state.balances[index]
        elif spec.is_active_validator(pre_state.validators[index], spec.compute_epoch_at_slot(state.slot)):
            assert state.balances[index] < pre_state.balances[index]
        else:
            assert state.balances[index] == pre_state.balances[index]


@with_all_phases
@spec_state_test
def test_no_attestations_all_penalties(spec, state):
    next_epoch(spec, state)
    pre_state = deepcopy(state)

    assert spec.compute_epoch_at_slot(state.slot) == spec.GENESIS_EPOCH + 1

    yield from run_process_rewards_and_penalties(spec, state)

    for index in range(len(pre_state.validators)):
        assert state.balances[index] < pre_state.balances[index]


@with_all_phases
@spec_state_test
def test_duplicate_attestation(spec, state):
    """
    Although duplicate attestations can be included on-chain, they should only
    be rewarded for once.
    This test addresses this issue found at Interop
    https://github.com/djrtwo/interop-test-cases/tree/master/tests/prysm_16_duplicate_attestation_rewards
    """
    attestation = get_valid_attestation(spec, state, signed=True)

    indexed_attestation = spec.get_indexed_attestation(state, attestation)
    participants = get_indexed_attestation_participants(spec, indexed_attestation)

    assert len(participants) > 0

    single_state = deepcopy(state)
    dup_state = deepcopy(state)

    inclusion_slot = state.slot + spec.MIN_ATTESTATION_INCLUSION_DELAY
    add_attestations_to_state(spec, single_state, [attestation], inclusion_slot)
    add_attestations_to_state(spec, dup_state, [attestation, attestation], inclusion_slot)

    next_epoch(spec, single_state)
    next_epoch(spec, dup_state)

    # Run non-duplicate inclusion rewards for comparison. Do not yield test vectors
    for _ in run_process_rewards_and_penalties(spec, single_state):
        pass

    # Output duplicate inclusion to test vectors
    yield from run_process_rewards_and_penalties(spec, dup_state)

    for index in participants:
        assert state.balances[index] < single_state.balances[index]
        assert single_state.balances[index] == dup_state.balances[index]


@with_all_phases
@spec_state_test
# Case when some eligible attestations are slashed. Modifies attesting_balance and consequently rewards/penalties.
def test_attestations_some_slashed(spec, state):
    attestations = prepare_state_with_full_attestations(spec, state)
    attesting_indices_before_slashings = list(spec.get_unslashed_attesting_indices(state, attestations))

    # Slash maximum amount of validators allowed per epoch.
    for i in range(spec.MIN_PER_EPOCH_CHURN_LIMIT):
        spec.slash_validator(state, attesting_indices_before_slashings[i])

    assert spec.compute_epoch_at_slot(state.slot) == spec.GENESIS_EPOCH + 1
    assert len(state.previous_epoch_attestations) == len(attestations)

    pre_state = deepcopy(state)

    yield from run_process_rewards_and_penalties(spec, state)

    attesting_indices = spec.get_unslashed_attesting_indices(state, attestations)
    assert len(attesting_indices) > 0
    assert len(attesting_indices_before_slashings) - len(attesting_indices) == spec.MIN_PER_EPOCH_CHURN_LIMIT
    for index in range(len(pre_state.validators)):
        if index in attesting_indices:
            # non-slashed attester should gain reward
            assert state.balances[index] > pre_state.balances[index]
        else:
            # Slashed non-proposer attester should have penalty
            assert state.balances[index] < pre_state.balances[index]<|MERGE_RESOLUTION|>--- conflicted
+++ resolved
@@ -1,15 +1,9 @@
 from copy import deepcopy
 
 from eth2spec.test.context import (
-<<<<<<< HEAD
     spec_state_test, spec_test,
-    with_all_phases, with_phases,
-    misc_balances, with_custom_state, default_activation_threshold, single_phase
-=======
-    spec_state_test, with_all_phases, spec_test,
-    misc_balances, with_custom_state, default_activation_threshold,
-    single_phase,
->>>>>>> d4ce5f21
+    with_all_phases, with_phases, single_phase,
+    misc_balances, with_custom_state, default_activation_threshold
 )
 from eth2spec.test.helpers.state import (
     next_epoch,
