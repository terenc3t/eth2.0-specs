# Ethereum 2.0 Phase 1 -- The Beacon Chain for Shards

**Notice**: This document is a work-in-progress for researchers and implementers.

## Table of contents

<!-- START doctoc generated TOC please keep comment here to allow auto update -->
<!-- DON'T EDIT THIS SECTION, INSTEAD RE-RUN doctoc TO UPDATE -->
**Table of Contents**

- [Introduction](#introduction)
- [Custom types](#custom-types)
- [Configuration](#configuration)
  - [Misc](#misc)
- [Updated containers](#updated-containers)
  - [Extended `AttestationData`](#extended-attestationdata)
  - [Extended `Attestation`](#extended-attestation)
  - [Extended `PendingAttestation`](#extended-pendingattestation)
  - [Extended `IndexedAttestation`](#extended-indexedattestation)
  - [Extended `AttesterSlashing`](#extended-attesterslashing)
  - [Extended `Validator`](#extended-validator)
  - [Extended `BeaconBlockBody`](#extended-beaconblockbody)
  - [Extended `BeaconBlock`](#extended-beaconblock)
    - [Extended `SignedBeaconBlock`](#extended-signedbeaconblock)
  - [Extended `BeaconState`](#extended-beaconstate)
- [New containers](#new-containers)
  - [`ShardBlock`](#shardblock)
  - [`SignedShardBlock`](#signedshardblock)
  - [`ShardBlockHeader`](#shardblockheader)
  - [`ShardState`](#shardstate)
  - [`ShardTransition`](#shardtransition)
  - [`CompactCommittee`](#compactcommittee)
  - [`AttestationCustodyBitWrapper`](#attestationcustodybitwrapper)
- [Helper functions](#helper-functions)
  - [Misc](#misc-1)
    - [`compute_previous_slot`](#compute_previous_slot)
    - [`pack_compact_validator`](#pack_compact_validator)
    - [`unpack_compact_validator`](#unpack_compact_validator)
    - [`committee_to_compact_committee`](#committee_to_compact_committee)
    - [`compute_shard_from_committee_index`](#compute_shard_from_committee_index)
    - [`compute_offset_slots`](#compute_offset_slots)
    - [`compute_updated_gasprice`](#compute_updated_gasprice)
    - [`compute_committee_source_epoch`](#compute_committee_source_epoch)
  - [Beacon state accessors](#beacon-state-accessors)
    - [`get_active_shard_count`](#get_active_shard_count)
    - [`get_online_validator_indices`](#get_online_validator_indices)
    - [`get_shard_committee`](#get_shard_committee)
    - [`get_light_client_committee`](#get_light_client_committee)
    - [`get_shard_proposer_index`](#get_shard_proposer_index)
    - [`get_indexed_attestation`](#get_indexed_attestation)
    - [`get_start_shard`](#get_start_shard)
    - [`get_shard`](#get_shard)
    - [`get_latest_slot_for_shard`](#get_latest_slot_for_shard)
    - [`get_offset_slots`](#get_offset_slots)
  - [Predicates](#predicates)
    - [`verify_attestation_custody`](#verify_attestation_custody)
    - [Updated `is_valid_indexed_attestation`](#updated-is_valid_indexed_attestation)
    - [`is_shard_attestation`](#is_shard_attestation)
    - [`is_winning_attestation`](#is_winning_attestation)
    - [`optional_aggregate_verify`](#optional_aggregate_verify)
    - [`optional_fast_aggregate_verify`](#optional_fast_aggregate_verify)
  - [Block processing](#block-processing)
    - [Operations](#operations)
      - [New Attestation processing](#new-attestation-processing)
        - [`validate_attestation`](#validate_attestation)
        - [`apply_shard_transition`](#apply_shard_transition)
        - [`process_crosslink_for_shard`](#process_crosslink_for_shard)
        - [`process_crosslinks`](#process_crosslinks)
        - [Updated `process_attestation`](#updated-process_attestation)
      - [New Attester slashing processing](#new-attester-slashing-processing)
    - [Shard transition false positives](#shard-transition-false-positives)
    - [Light client processing](#light-client-processing)
  - [Epoch transition](#epoch-transition)
    - [Custody game updates](#custody-game-updates)
    - [Online-tracking](#online-tracking)
    - [Light client committee updates](#light-client-committee-updates)

<!-- END doctoc generated TOC please keep comment here to allow auto update -->

## Introduction

This document describes the extensions made to the Phase 0 design of The Beacon Chain
 to facilitate the new shards as part of Phase 1 of Eth2.

## Custom types

We define the following Python custom types for type hinting and readability:

| Name | SSZ equivalent | Description |
| - | - | - |
| `Shard` | `uint64` | a shard number |
| `OnlineEpochs` | `uint8` | online countdown epochs |

## Configuration

Configuration is not namespaced. Instead it is strictly an extension;
 no constants of phase 0 change, but new constants are adopted for changing behaviors.

### Misc

| Name | Value | Unit | Duration |
| - | - | - | - | 
| `MAX_SHARDS` | `2**10` (= 1024) |
| `ONLINE_PERIOD` | `OnlineEpochs(2**3)` (= 8) | online epochs | ~51 min |
| `LIGHT_CLIENT_COMMITTEE_SIZE` | `2**7` (= 128) |
| `LIGHT_CLIENT_COMMITTEE_PERIOD` | `Epoch(2**8)` (= 256) | epochs | ~27 hours |
| `MAX_SHARD_BLOCK_SIZE` | `2**20` (= 1,048,576) | |
| `TARGET_SHARD_BLOCK_SIZE` | `2**18` (= 262,144) | |
| `SHARD_BLOCK_OFFSETS` | `[1, 2, 3, 5, 8, 13, 21, 34, 55, 89, 144, 233]` | |
| `MAX_SHARD_BLOCKS_PER_ATTESTATION` | `len(SHARD_BLOCK_OFFSETS)` | |
| `MAX_GASPRICE` | `Gwei(2**14)` (= 16,384) | Gwei | |
| `MIN_GASPRICE` | `Gwei(2**3)` (= 8) | Gwei | |
| `GASPRICE_ADJUSTMENT_COEFFICIENT` | `2**3` (= 8) | |
| `DOMAIN_SHARD_PROPOSAL` | `DomainType('0x80000000')` | |
| `DOMAIN_SHARD_COMMITTEE` | `DomainType('0x81000000')` | |
| `DOMAIN_LIGHT_CLIENT` | `DomainType('0x82000000')` | |
| `NO_SIGNATURE` | `BLSSignature(b'\x00' * 96)` | |

## Updated containers

The following containers have updated definitions in Phase 1.

### Extended `AttestationData`

```python
class AttestationData(Container):
    slot: Slot
    index: CommitteeIndex
    # LMD GHOST vote
    beacon_block_root: Root
    # FFG vote
    source: Checkpoint
    target: Checkpoint
    # Current-slot shard block root
    head_shard_root: Root
    # Shard transition root
    shard_transition_root: Root
```

### Extended `Attestation`

```python
class Attestation(Container):
    aggregation_bits: Bitlist[MAX_VALIDATORS_PER_COMMITTEE]
    data: AttestationData
    custody_bits_blocks: List[Bitlist[MAX_VALIDATORS_PER_COMMITTEE], MAX_SHARD_BLOCKS_PER_ATTESTATION]
    signature: BLSSignature
```

### Extended `PendingAttestation`

```python
class PendingAttestation(Container):
    aggregation_bits: Bitlist[MAX_VALIDATORS_PER_COMMITTEE]
    data: AttestationData
    inclusion_delay: Slot
    proposer_index: ValidatorIndex
    # Phase 1
    crosslink_success: boolean
```

### Extended `IndexedAttestation`

```python
class IndexedAttestation(Container):
    committee: List[ValidatorIndex, MAX_VALIDATORS_PER_COMMITTEE]
    attestation: Attestation
```

### Extended `AttesterSlashing`

Note that the `attestation_1` and `attestation_2` have a new `IndexedAttestation` definition.

```python
class AttesterSlashing(Container):
    attestation_1: IndexedAttestation
    attestation_2: IndexedAttestation
```

### Extended `Validator`

```python
class Validator(Container):
    pubkey: BLSPubkey
    withdrawal_credentials: Bytes32  # Commitment to pubkey for withdrawals
    effective_balance: Gwei  # Balance at stake
    slashed: boolean
    # Status epochs
    activation_eligibility_epoch: Epoch  # When criteria for activation were met
    activation_epoch: Epoch
    exit_epoch: Epoch
    withdrawable_epoch: Epoch  # When validator can withdraw funds
    # Custody game
    # next_custody_secret_to_reveal is initialised to the custody period
    # (of the particular validator) in which the validator is activated
    # = get_custody_period_for_validator(...)
    next_custody_secret_to_reveal: uint64
    max_reveal_lateness: Epoch
```

### Extended `BeaconBlockBody`

```python
class BeaconBlockBody(Container):
    randao_reveal: BLSSignature
    eth1_data: Eth1Data  # Eth1 data vote
    graffiti: Bytes32  # Arbitrary data
    # Slashings
    proposer_slashings: List[ProposerSlashing, MAX_PROPOSER_SLASHINGS]
    attester_slashings: List[AttesterSlashing, MAX_ATTESTER_SLASHINGS]
    # Attesting
    attestations: List[Attestation, MAX_ATTESTATIONS]
    # Entry & exit
    deposits: List[Deposit, MAX_DEPOSITS]
    voluntary_exits: List[SignedVoluntaryExit, MAX_VOLUNTARY_EXITS]
    # Custody game
    custody_slashings: List[SignedCustodySlashing, MAX_CUSTODY_SLASHINGS]
    custody_key_reveals: List[CustodyKeyReveal, MAX_CUSTODY_KEY_REVEALS]
    early_derived_secret_reveals: List[EarlyDerivedSecretReveal, MAX_EARLY_DERIVED_SECRET_REVEALS]
    # Shards
    shard_transitions: Vector[ShardTransition, MAX_SHARDS]
    # Light clients
    light_client_signature_bitfield: Bitvector[LIGHT_CLIENT_COMMITTEE_SIZE]
    light_client_signature: BLSSignature
```

### Extended `BeaconBlock`

Note that the `body` has a new `BeaconBlockBody` definition.

```python
class BeaconBlock(Container):
    slot: Slot
    proposer_index: ValidatorIndex
    parent_root: Root
    state_root: Root
    body: BeaconBlockBody
```

#### Extended `SignedBeaconBlock`

Note that the `message` has a new `BeaconBlock` definition.

```python
class SignedBeaconBlock(Container):
    message: BeaconBlock
    signature: BLSSignature
```

### Extended `BeaconState`

Note that aside from the new additions, `Validator` and `PendingAttestation` have new definitions.

```python
class BeaconState(Container):
    # Versioning
    genesis_time: uint64
    genesis_validators_root: Root
    slot: Slot
    fork: Fork
    # History
    latest_block_header: BeaconBlockHeader
    block_roots: Vector[Root, SLOTS_PER_HISTORICAL_ROOT]
    state_roots: Vector[Root, SLOTS_PER_HISTORICAL_ROOT]
    historical_roots: List[Root, HISTORICAL_ROOTS_LIMIT]
    # Eth1
    eth1_data: Eth1Data
    eth1_data_votes: List[Eth1Data, EPOCHS_PER_ETH1_VOTING_PERIOD * SLOTS_PER_EPOCH]
    eth1_deposit_index: uint64
    # Registry
    validators: List[Validator, VALIDATOR_REGISTRY_LIMIT]
    balances: List[Gwei, VALIDATOR_REGISTRY_LIMIT]
    # Randomness
    randao_mixes: Vector[Root, EPOCHS_PER_HISTORICAL_VECTOR]
    # Slashings
    slashings: Vector[Gwei, EPOCHS_PER_SLASHINGS_VECTOR]  # Per-epoch sums of slashed effective balances
    # Attestations
    previous_epoch_attestations: List[PendingAttestation, MAX_ATTESTATIONS * SLOTS_PER_EPOCH]
    current_epoch_attestations: List[PendingAttestation, MAX_ATTESTATIONS * SLOTS_PER_EPOCH]
    # Finality
    justification_bits: Bitvector[JUSTIFICATION_BITS_LENGTH]  # Bit set for every recent justified epoch
    previous_justified_checkpoint: Checkpoint  # Previous epoch snapshot
    current_justified_checkpoint: Checkpoint
    finalized_checkpoint: Checkpoint
    # Phase 1
    shard_states: List[ShardState, MAX_SHARDS]
    online_countdown: List[OnlineEpochs, VALIDATOR_REGISTRY_LIMIT]  # not a raw byte array, considered its large size.
    current_light_committee: CompactCommittee
    next_light_committee: CompactCommittee
    # Custody game
    # Future derived secrets already exposed; contains the indices of the exposed validator
    # at RANDAO reveal period % EARLY_DERIVED_SECRET_PENALTY_MAX_FUTURE_EPOCHS
    exposed_derived_secrets: Vector[List[ValidatorIndex, MAX_EARLY_DERIVED_SECRET_REVEALS * SLOTS_PER_EPOCH],
                                    EARLY_DERIVED_SECRET_PENALTY_MAX_FUTURE_EPOCHS]
```

## New containers

The following containers are new in Phase 1.

### `ShardBlock`

```python
class ShardBlock(Container):
    shard_parent_root: Root
    beacon_parent_root: Root
    slot: Slot
    shard: Shard
    proposer_index: ValidatorIndex
    body: ByteList[MAX_SHARD_BLOCK_SIZE]
```

### `SignedShardBlock`

```python
class SignedShardBlock(Container):
    message: ShardBlock
    signature: BLSSignature
```

### `ShardBlockHeader`

```python
class ShardBlockHeader(Container):
    shard_parent_root: Root
    beacon_parent_root: Root
    slot: Slot
    shard: Shard
    proposer_index: ValidatorIndex
    body_root: Root
```

### `ShardState`

```python
class ShardState(Container):
    slot: Slot
    gasprice: Gwei
    transition_digest: Bytes32
    latest_block_root: Root
```

### `ShardTransition`

```python
class ShardTransition(Container):
    # Starting from slot
    start_slot: Slot
    # Shard block lengths
    shard_block_lengths: List[uint64, MAX_SHARD_BLOCKS_PER_ATTESTATION]
    # Shard data roots
    shard_data_roots: List[Bytes32, MAX_SHARD_BLOCKS_PER_ATTESTATION]
    # Intermediate shard states
    shard_states: List[ShardState, MAX_SHARD_BLOCKS_PER_ATTESTATION]
    # Proposer signature aggregate
    proposer_signature_aggregate: BLSSignature
```

### `CompactCommittee`

```python
class CompactCommittee(Container):
    pubkeys: List[BLSPubkey, MAX_VALIDATORS_PER_COMMITTEE]
    compact_validators: List[uint64, MAX_VALIDATORS_PER_COMMITTEE]
```

### `AttestationCustodyBitWrapper`

```python
class AttestationCustodyBitWrapper(Container):
    attestation_data_root: Root
    block_index: uint64
    bit: boolean
```

## Helper functions

### Misc

#### `compute_previous_slot`

```python
def compute_previous_slot(slot: Slot) -> Slot:
    if slot > 0:
        return Slot(slot - 1)
    else:
        return Slot(0)
```

#### `pack_compact_validator`

```python
def pack_compact_validator(index: ValidatorIndex, slashed: bool, balance_in_increments: uint64) -> uint64:
    """
    Create a compact validator object representing index, slashed status, and compressed balance.
    Takes as input balance-in-increments (// EFFECTIVE_BALANCE_INCREMENT) to preserve symmetry with
    the unpacking function.
    """
    return (index << 16) + (slashed << 15) + balance_in_increments
```

#### `unpack_compact_validator`

```python
def unpack_compact_validator(compact_validator: uint64) -> Tuple[ValidatorIndex, bool, uint64]:
    """
    Return validator index, slashed, balance // EFFECTIVE_BALANCE_INCREMENT
    """
    return (
        ValidatorIndex(compact_validator >> 16),
        bool((compact_validator >> 15) % 2),
        compact_validator & (2**15 - 1),
    )
```

#### `committee_to_compact_committee`

```python
def committee_to_compact_committee(state: BeaconState, committee: Sequence[ValidatorIndex]) -> CompactCommittee:
    """
    Given a state and a list of validator indices, outputs the ``CompactCommittee`` representing them.
    """
    validators = [state.validators[i] for i in committee]
    compact_validators = [
        pack_compact_validator(i, v.slashed, v.effective_balance // EFFECTIVE_BALANCE_INCREMENT)
        for i, v in zip(committee, validators)
    ]
    pubkeys = [v.pubkey for v in validators]
    return CompactCommittee(pubkeys=pubkeys, compact_validators=compact_validators)
```

#### `compute_shard_from_committee_index`

```python
def compute_shard_from_committee_index(state: BeaconState, index: CommitteeIndex, slot: Slot) -> Shard:
    active_shards = get_active_shard_count(state)
    return Shard((index + get_start_shard(state, slot)) % active_shards)
```

#### `compute_offset_slots`

```python
def compute_offset_slots(start_slot: Slot, end_slot: Slot) -> Sequence[Slot]:
    """
    Return the offset slots that are greater than ``start_slot`` and less than ``end_slot``.
    """
    return [Slot(start_slot + x) for x in SHARD_BLOCK_OFFSETS if start_slot + x < end_slot]
```

#### `compute_updated_gasprice`

```python
def compute_updated_gasprice(prev_gasprice: Gwei, shard_block_length: uint8) -> Gwei:
    if shard_block_length > TARGET_SHARD_BLOCK_SIZE:
        delta = (prev_gasprice * (shard_block_length - TARGET_SHARD_BLOCK_SIZE)
                 // TARGET_SHARD_BLOCK_SIZE // GASPRICE_ADJUSTMENT_COEFFICIENT)
        return min(prev_gasprice + delta, MAX_GASPRICE)
    else:
        delta = (prev_gasprice * (TARGET_SHARD_BLOCK_SIZE - shard_block_length)
                 // TARGET_SHARD_BLOCK_SIZE // GASPRICE_ADJUSTMENT_COEFFICIENT)
        return max(prev_gasprice, MIN_GASPRICE + delta) - delta
```

#### `compute_committee_source_epoch`

```python
def compute_committee_source_epoch(epoch: Epoch, period: uint64) -> Epoch:
    """
    Return the source epoch for computing the committee.
    """
    source_epoch = epoch - epoch % period
    if source_epoch >= period:
        source_epoch -= period  # `period` epochs lookahead
    return source_epoch
```

### Beacon state accessors

#### `get_active_shard_count`

```python
def get_active_shard_count(state: BeaconState) -> uint64:
    return len(state.shard_states)  # May adapt in the future, or change over time.
```

#### `get_online_validator_indices`

```python
def get_online_validator_indices(state: BeaconState) -> Set[ValidatorIndex]:
    active_validators = get_active_validator_indices(state, get_current_epoch(state))
    return set([i for i in active_validators if state.online_countdown[i] != 0])
```

#### `get_shard_committee`

```python
def get_shard_committee(beacon_state: BeaconState, epoch: Epoch, shard: Shard) -> Sequence[ValidatorIndex]:
    """
    Return the shard committee of the given ``epoch`` of the given ``shard``.
    """
    source_epoch = compute_committee_source_epoch(epoch, SHARD_COMMITTEE_PERIOD)
    active_validator_indices = get_active_validator_indices(beacon_state, source_epoch)
    seed = get_seed(beacon_state, source_epoch, DOMAIN_SHARD_COMMITTEE)
    active_shard_count = get_active_shard_count(beacon_state)
    return compute_committee(
        indices=active_validator_indices,
        seed=seed,
        index=shard,
        count=active_shard_count,
    )
```

#### `get_light_client_committee`

```python
def get_light_client_committee(beacon_state: BeaconState, epoch: Epoch) -> Sequence[ValidatorIndex]:
    """
    Return the light client committee that no more than ``TARGET_COMMITTEE_SIZE`` validators.
    """
    source_epoch = compute_committee_source_epoch(epoch, LIGHT_CLIENT_COMMITTEE_PERIOD)
    active_validator_indices = get_active_validator_indices(beacon_state, source_epoch)
    seed = get_seed(beacon_state, source_epoch, DOMAIN_LIGHT_CLIENT)
    return compute_committee(
        indices=active_validator_indices,
        seed=seed,
        index=0,
        count=get_active_shard_count(beacon_state),
    )[:TARGET_COMMITTEE_SIZE]
```

#### `get_shard_proposer_index`

```python
def get_shard_proposer_index(beacon_state: BeaconState, slot: Slot, shard: Shard) -> ValidatorIndex:
    committee = get_shard_committee(beacon_state, compute_epoch_at_slot(slot), shard)
    r = bytes_to_int(get_seed(beacon_state, get_current_epoch(beacon_state), DOMAIN_SHARD_COMMITTEE)[:8])
    return committee[r % len(committee)]
```

#### `get_indexed_attestation`

```python
def get_indexed_attestation(beacon_state: BeaconState, attestation: Attestation) -> IndexedAttestation:
    committee = get_beacon_committee(beacon_state, attestation.data.slot, attestation.data.index)
    return IndexedAttestation(
        committee=committee,
        attestation=attestation,
    )
```

#### `get_start_shard`

```python
def get_start_shard(state: BeaconState, slot: Slot) -> Shard:
    # TODO: implement start shard logic
    return Shard(0)
```

#### `get_shard`

```python
def get_shard(state: BeaconState, attestation: Attestation) -> Shard:
    return compute_shard_from_committee_index(state, attestation.data.index, attestation.data.slot)
```

#### `get_latest_slot_for_shard`

```python
def get_latest_slot_for_shard(state: BeaconState, shard: Shard) -> Slot:
    return state.shard_states[shard].slot
```

#### `get_offset_slots`

```python
def get_offset_slots(state: BeaconState, shard: Shard) -> Sequence[Slot]:
    """
    Return the offset slots of the given ``shard`` between that latest included slot and current slot.
    """
    return compute_offset_slots(get_latest_slot_for_shard(state, shard), state.slot)
```

### Predicates

#### `verify_attestation_custody`

```python
def verify_attestation_custody(state: BeaconState, indexed_attestation: IndexedAttestation) -> bool:
    """
    Check if ``indexed_attestation`` has valid signature against non-empty custody bits.
    """
    attestation = indexed_attestation.attestation
    aggregation_bits = attestation.aggregation_bits
    domain = get_domain(state, DOMAIN_BEACON_ATTESTER, attestation.data.target.epoch)
    all_pubkeys = []
    all_signing_roots = []
    for block_index, custody_bits in enumerate(attestation.custody_bits_blocks):
        assert len(custody_bits) == len(indexed_attestation.committee)
        for participant, aggregation_bit, custody_bit in zip(
            indexed_attestation.committee, aggregation_bits, custody_bits
        ):
            if aggregation_bit:
                all_pubkeys.append(state.validators[participant].pubkey)
                # Note: only 2N distinct message hashes
                attestation_wrapper = AttestationCustodyBitWrapper(
                    attestation_data_root=hash_tree_root(attestation.data),
                    block_index=block_index,
                    bit=custody_bit,
                )
                all_signing_roots.append(compute_signing_root(attestation_wrapper, domain))
            else:
                assert not custody_bit
    return bls.AggregateVerify(all_pubkeys, all_signing_roots, signature=attestation.signature)
```

#### Updated `is_valid_indexed_attestation`

Note that this replaces the Phase 0 `is_valid_indexed_attestation`.

```python
def is_valid_indexed_attestation(state: BeaconState, indexed_attestation: IndexedAttestation) -> bool:
    """
    Check if ``indexed_attestation`` has valid indices and signature.
    """
    # Verify aggregate signature
    attestation = indexed_attestation.attestation
    aggregation_bits = attestation.aggregation_bits
    if not any(aggregation_bits) or len(aggregation_bits) != len(indexed_attestation.committee):
        return False

    if len(attestation.custody_bits_blocks) == 0:
        # fall back on phase0 behavior if there is no shard data.
        domain = get_domain(state, DOMAIN_BEACON_ATTESTER, attestation.data.target.epoch)
        all_pubkeys = []
        for participant, aggregation_bit in zip(indexed_attestation.committee, aggregation_bits):
            if aggregation_bit:
                all_pubkeys.append(state.validators[participant].pubkey)
        signing_root = compute_signing_root(indexed_attestation.attestation.data, domain)
        return bls.FastAggregateVerify(all_pubkeys, signing_root, signature=attestation.signature)
    else:
        return verify_attestation_custody(state, indexed_attestation)
```

#### `is_shard_attestation`

```python
def is_shard_attestation(state: BeaconState,
                         attestation: Attestation,
                         committee_index: CommitteeIndex) -> bool:
    if not (
        attestation.data.index == committee_index
        and attestation.data.slot + MIN_ATTESTATION_INCLUSION_DELAY == state.slot  # Must be on-time attestation
        # TODO: MIN_ATTESTATION_INCLUSION_DELAY should always be 1
    ):
        return False

    return True
```

#### `is_winning_attestation`

```python
def is_winning_attestation(state: BeaconState,
                           attestation: PendingAttestation,
                           committee_index: CommitteeIndex,
                           winning_root: Root) -> bool:
    """
    Check if ``attestation`` helped contribute to the successful crosslink of
    ``winning_root`` formed by ``committee_index`` committee at the current slot.
    """
    return (
        attestation.data.slot == state.slot
        and attestation.data.index == committee_index
        and attestation.data.shard_transition_root == winning_root
    )
```

#### `optional_aggregate_verify`

```python
def optional_aggregate_verify(pubkeys: Sequence[BLSPubkey],
                              messages: Sequence[Bytes32],
                              signature: BLSSignature) -> bool:
    """
    If ``pubkeys`` is an empty list, the given ``signature`` should be a stub ``NO_SIGNATURE``.
    Otherwise, verify it with standard BLS AggregateVerify API.
    """
    if len(pubkeys) == 0:
        return signature == NO_SIGNATURE
    else:
        return bls.AggregateVerify(pubkeys, messages, signature)
```

#### `optional_fast_aggregate_verify`

```python
def optional_fast_aggregate_verify(pubkeys: Sequence[BLSPubkey], message: Bytes32, signature: BLSSignature) -> bool:
    """
    If ``pubkeys`` is an empty list, the given ``signature`` should be a stub ``NO_SIGNATURE``.
    Otherwise, verify it with standard BLS FastAggregateVerify API.
    """
    if len(pubkeys) == 0:
        return signature == NO_SIGNATURE
    else:
        return bls.FastAggregateVerify(pubkeys, message, signature)
```

### Block processing

```python
def process_block(state: BeaconState, block: BeaconBlock) -> None:
    process_block_header(state, block)
    process_randao(state, block.body)
    process_eth1_data(state, block.body)
    process_light_client_signatures(state, block.body)
    process_operations(state, block.body)
    verify_shard_transition_false_positives(state, block.body)
```

#### Operations

```python
def process_operations(state: BeaconState, body: BeaconBlockBody) -> None:
    # Verify that outstanding deposits are processed up to the maximum number of deposits
    assert len(body.deposits) == min(MAX_DEPOSITS, state.eth1_data.deposit_count - state.eth1_deposit_index)

    def for_ops(operations: Sequence[Any], fn: Callable[[BeaconState, Any], None]) -> None:
        for operation in operations:
            fn(state, operation)

    for_ops(body.proposer_slashings, process_proposer_slashing)
    for_ops(body.attester_slashings, process_attester_slashing)
    # New attestation processing
    for_ops(body.attestations, process_attestation)
    for_ops(body.deposits, process_deposit)
    for_ops(body.voluntary_exits, process_voluntary_exit)

    # See custody game spec.
    process_custody_game_operations(state, body)

    process_crosslinks(state, body.shard_transitions, body.attestations)

    # TODO process_operations(body.shard_receipt_proofs, process_shard_receipt_proofs)
```

##### New Attestation processing

###### `validate_attestation`

```python
def validate_attestation(state: BeaconState, attestation: Attestation) -> None:
    data = attestation.data
    assert data.index < get_committee_count_at_slot(state, data.slot)
    assert data.index < get_active_shard_count(state)
    assert data.target.epoch in (get_previous_epoch(state), get_current_epoch(state))
    assert data.target.epoch == compute_epoch_at_slot(data.slot)
    assert data.slot + MIN_ATTESTATION_INCLUSION_DELAY <= state.slot <= data.slot + SLOTS_PER_EPOCH

    committee = get_beacon_committee(state, data.slot, data.index)
    assert len(attestation.aggregation_bits) == len(committee)

    if attestation.data.target.epoch == get_current_epoch(state):
        assert attestation.data.source == state.current_justified_checkpoint
    else:
        assert attestation.data.source == state.previous_justified_checkpoint

    shard = get_shard(state, attestation)

    # Type 1: on-time attestations, the custody bits should be non-empty.
    if attestation.custody_bits_blocks != []:
        # Ensure on-time attestation
        assert data.slot + MIN_ATTESTATION_INCLUSION_DELAY == state.slot
        # Correct data root count
        assert len(attestation.custody_bits_blocks) == len(get_offset_slots(state, shard))
        # Correct parent block root
        assert data.beacon_block_root == get_block_root_at_slot(state, compute_previous_slot(state.slot))
    # Type 2: no shard transition, no custody bits
    else:
        # Ensure delayed attestation
        assert data.slot + MIN_ATTESTATION_INCLUSION_DELAY < state.slot  
        # Late attestations cannot have a shard transition root
        assert data.shard_transition_root == Root()

    # Signature check
    assert is_valid_indexed_attestation(state, get_indexed_attestation(state, attestation))
```

###### `apply_shard_transition`

```python
def apply_shard_transition(state: BeaconState, shard: Shard, transition: ShardTransition) -> None:
    # TODO: only need to check it once when phase 1 starts
    assert state.slot > PHASE_1_GENESIS_SLOT

    # Correct data root count
    offset_slots = get_offset_slots(state, shard)
    assert (
        len(transition.shard_data_roots)
        == len(transition.shard_states)
        == len(transition.shard_block_lengths)
        == len(offset_slots)
    )
    assert transition.start_slot == offset_slots[0]

    headers = []
    proposers = []
    prev_gasprice = state.shard_states[shard].gasprice
    shard_parent_root = state.shard_states[shard].latest_block_root
    for i, offset_slot in enumerate(offset_slots):
        shard_block_length = transition.shard_block_lengths[i]
        shard_state = transition.shard_states[i]
        # Verify correct calculation of gas prices and slots
        assert shard_state.gasprice == compute_updated_gasprice(prev_gasprice, shard_block_length)
        assert shard_state.slot == offset_slot
        # Collect the non-empty proposals result
        is_empty_proposal = shard_block_length == 0
        if not is_empty_proposal:
            proposal_index = get_shard_proposer_index(state, offset_slot, shard)
            # Reconstruct shard headers
            header = ShardBlockHeader(
                shard_parent_root=shard_parent_root,
<<<<<<< HEAD
                beacon_parent_root=get_block_root_at_slot(state, offset_slot),
                proposer_index=proposal_index,
                slot=offset_slot,
=======
                beacon_parent_root=get_block_root_at_slot(state, offset_slots[i]),
                slot=offset_slots[i],
                shard=shard,
                proposer_index=proposal_index,
>>>>>>> 4cbe51b9
                body_root=transition.shard_data_roots[i]
            )
            shard_parent_root = hash_tree_root(header)
            headers.append(header)
            proposers.append(proposal_index)

        prev_gasprice = shard_state.gasprice

    pubkeys = [state.validators[proposer].pubkey for proposer in proposers]
    signing_roots = [
        compute_signing_root(header, get_domain(state, DOMAIN_SHARD_PROPOSAL, compute_epoch_at_slot(header.slot)))
        for header in headers
    ]
    # Verify combined proposer signature
    assert optional_aggregate_verify(pubkeys, signing_roots, transition.proposer_signature_aggregate)

    # Save updated state
    state.shard_states[shard] = transition.shard_states[len(transition.shard_states) - 1]
    state.shard_states[shard].slot = compute_previous_slot(state.slot)
```

###### `process_crosslink_for_shard`

```python
def process_crosslink_for_shard(state: BeaconState,
                                committee_index: CommitteeIndex,
                                shard_transition: ShardTransition,
                                attestations: Sequence[Attestation]) -> Root:
    committee = get_beacon_committee(state, state.slot, committee_index)
    online_indices = get_online_validator_indices(state)
    shard = compute_shard_from_committee_index(state, committee_index, state.slot)

    # Loop over all shard transition roots
    shard_transition_roots = set([a.data.shard_transition_root for a in attestations])
    for shard_transition_root in sorted(shard_transition_roots):
        transition_attestations = [a for a in attestations if a.data.shard_transition_root == shard_transition_root]
        transition_participants: Set[ValidatorIndex] = set()
        for attestation in transition_attestations:
            participants = get_attesting_indices(state, attestation.data, attestation.aggregation_bits)
            transition_participants = transition_participants.union(participants)
            assert attestation.data.head_shard_root == shard_transition.shard_data_roots[
                len(shard_transition.shard_data_roots) - 1
            ]

        enough_online_stake = (
            get_total_balance(state, online_indices.intersection(transition_participants)) * 3 >=
            get_total_balance(state, online_indices.intersection(committee)) * 2
        )
        # If not enough stake, try next transition root
        if not enough_online_stake:
            continue

        # Attestation <-> shard transition consistency
        assert shard_transition_root == hash_tree_root(shard_transition)

        # Apply transition
        apply_shard_transition(state, shard, shard_transition)
        # Apply proposer reward and cost
        beacon_proposer_index = get_beacon_proposer_index(state)
        estimated_attester_reward = sum([get_base_reward(state, attester) for attester in transition_participants])
        proposer_reward = Gwei(estimated_attester_reward // PROPOSER_REWARD_QUOTIENT)
        increase_balance(state, beacon_proposer_index, proposer_reward)
        states_slots_lengths = zip(
            shard_transition.shard_states,
            get_offset_slots(state, shard),
            shard_transition.shard_block_lengths
        )
        for shard_state, slot, length in states_slots_lengths:
            proposer_index = get_shard_proposer_index(state, slot, shard)
            decrease_balance(state, proposer_index, shard_state.gasprice * length)

        # Return winning transition root
        return shard_transition_root

    # No winning transition root, ensure empty and return empty root
    assert shard_transition == ShardTransition()
    return Root()
```

###### `process_crosslinks`

```python
def process_crosslinks(state: BeaconState,
                       shard_transitions: Sequence[ShardTransition],
                       attestations: Sequence[Attestation]) -> None:
    committee_count = get_committee_count_at_slot(state, state.slot)
    for committee_index in map(CommitteeIndex, range(committee_count)):
        shard = compute_shard_from_committee_index(state, committee_index, state.slot)
        # All attestations in the block for this committee/shard and current slot
        shard_attestations = [
            attestation for attestation in attestations
            if is_shard_attestation(state, attestation, committee_index)
        ]

        winning_root = process_crosslink_for_shard(state, committee_index, shard_transitions[shard], shard_attestations)
        if winning_root != Root():
            # Mark relevant pending attestations as creating a successful crosslink
            for pending_attestation in state.current_epoch_attestations:
                if is_winning_attestation(state, pending_attestation, committee_index, winning_root):
                    pending_attestation.crosslink_success = True
```

###### Updated `process_attestation`

```python
def process_attestation(state: BeaconState, attestation: Attestation) -> None:
    validate_attestation(state, attestation)
    # Store pending attestation for epoch processing
    pending_attestation = PendingAttestation(
        aggregation_bits=attestation.aggregation_bits,
        data=attestation.data,
        inclusion_delay=state.slot - attestation.data.slot,
        proposer_index=get_beacon_proposer_index(state),
        crosslink_success=False,  # To be filled in during process_crosslinks
    )
    if attestation.data.target.epoch == get_current_epoch(state):
        state.current_epoch_attestations.append(pending_attestation)
    else:
        state.previous_epoch_attestations.append(pending_attestation)
```

##### New Attester slashing processing

```python
def get_indices_from_committee(
        committee: List[ValidatorIndex, MAX_VALIDATORS_PER_COMMITTEE],
        bits: Bitlist[MAX_VALIDATORS_PER_COMMITTEE]) -> Sequence[ValidatorIndex]:
    assert len(bits) == len(committee)
    return [validator_index for i, validator_index in enumerate(committee) if bits[i]]
```

```python
def process_attester_slashing(state: BeaconState, attester_slashing: AttesterSlashing) -> None:
    indexed_attestation_1 = attester_slashing.attestation_1
    indexed_attestation_2 = attester_slashing.attestation_2

    assert is_slashable_attestation_data(
        indexed_attestation_1.attestation.data,
        indexed_attestation_2.attestation.data,
    )
    assert is_valid_indexed_attestation(state, indexed_attestation_1)
    assert is_valid_indexed_attestation(state, indexed_attestation_2)

    indices_1 = get_indices_from_committee(
        indexed_attestation_1.committee,
        indexed_attestation_1.attestation.aggregation_bits,
    )
    indices_2 = get_indices_from_committee(
        indexed_attestation_2.committee,
        indexed_attestation_2.attestation.aggregation_bits,
    )

    slashed_any = False
    indices = set(indices_1).intersection(indices_2)
    for index in sorted(indices):
        if is_slashable_validator(state.validators[index], get_current_epoch(state)):
            slash_validator(state, index)
            slashed_any = True
    assert slashed_any
```

#### Shard transition false positives

```python
def verify_shard_transition_false_positives(state: BeaconState, block_body: BeaconBlockBody) -> None:
    # Verify that a `shard_transition` in a block is empty if an attestation was not processed for it
    for shard in range(get_active_shard_count(state)):
        if state.shard_states[shard].slot != compute_previous_slot(state.slot):
            assert block_body.shard_transitions[shard] == ShardTransition()
```

#### Light client processing

```python
def process_light_client_signatures(state: BeaconState, block_body: BeaconBlockBody) -> None:
    committee = get_light_client_committee(state, get_current_epoch(state))
    total_reward = Gwei(0)
    signer_pubkeys = []
    for bit_index, participant_index in enumerate(committee):
        if block_body.light_client_signature_bitfield[bit_index]:
            signer_pubkeys.append(state.validators[participant_index].pubkey)
            increase_balance(state, participant_index, get_base_reward(state, participant_index))
            total_reward += get_base_reward(state, participant_index)

    increase_balance(state, get_beacon_proposer_index(state), Gwei(total_reward // PROPOSER_REWARD_QUOTIENT))

    slot = compute_previous_slot(state.slot)
    signing_root = compute_signing_root(get_block_root_at_slot(state, slot),
                                        get_domain(state, DOMAIN_LIGHT_CLIENT, compute_epoch_at_slot(slot)))
    assert optional_fast_aggregate_verify(signer_pubkeys, signing_root, block_body.light_client_signature)
```

### Epoch transition

This epoch transition overrides the phase0 epoch transition:

```python
def process_epoch(state: BeaconState) -> None:
    process_justification_and_finalization(state)
    process_rewards_and_penalties(state)
    process_registry_updates(state)
    process_reveal_deadlines(state)
    process_slashings(state)
    process_final_updates(state)
    process_custody_final_updates(state)
    process_online_tracking(state)
    process_light_client_committee_updates(state)
```

#### Custody game updates

`process_reveal_deadlines` and `process_custody_final_updates` are defined in [the Custody Game spec](./custody-game.md), 

#### Online-tracking

```python
def process_online_tracking(state: BeaconState) -> None:
    # Slowly remove validators from the "online" set if they do not show up
    for index in range(len(state.validators)):
        if state.online_countdown[index] != 0:
            state.online_countdown[index] = state.online_countdown[index] - 1

    # Process pending attestations
    for pending_attestation in state.current_epoch_attestations + state.previous_epoch_attestations:
        for index in get_attesting_indices(state, pending_attestation.data, pending_attestation.aggregation_bits):
            state.online_countdown[index] = ONLINE_PERIOD
```

#### Light client committee updates

```python
def process_light_client_committee_updates(state: BeaconState) -> None:
    """
    Update light client committees.
    """
    if get_current_epoch(state) % LIGHT_CLIENT_COMMITTEE_PERIOD == 0:
        state.current_light_committee = state.next_light_committee
        new_committee = get_light_client_committee(state, get_current_epoch(state) + LIGHT_CLIENT_COMMITTEE_PERIOD)
        state.next_light_committee = committee_to_compact_committee(state, new_committee)
```<|MERGE_RESOLUTION|>--- conflicted
+++ resolved
@@ -819,16 +819,10 @@
             # Reconstruct shard headers
             header = ShardBlockHeader(
                 shard_parent_root=shard_parent_root,
-<<<<<<< HEAD
                 beacon_parent_root=get_block_root_at_slot(state, offset_slot),
-                proposer_index=proposal_index,
                 slot=offset_slot,
-=======
-                beacon_parent_root=get_block_root_at_slot(state, offset_slots[i]),
-                slot=offset_slots[i],
                 shard=shard,
                 proposer_index=proposal_index,
->>>>>>> 4cbe51b9
                 body_root=transition.shard_data_roots[i]
             )
             shard_parent_root = hash_tree_root(header)
