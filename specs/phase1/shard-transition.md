# Ethereum 2.0 Phase 1 -- Shard Transition and Fraud Proofs

**Notice**: This document is a work-in-progress for researchers and implementers.

## Table of contents

<!-- START doctoc generated TOC please keep comment here to allow auto update -->
<!-- DON'T EDIT THIS SECTION, INSTEAD RE-RUN doctoc TO UPDATE -->
**Table of Contents**  *generated with [DocToc](https://github.com/thlorenz/doctoc)*

- [Introduction](#introduction)
- [Helper functions](#helper-functions)
  - [Misc](#misc)
  - [Shard block verification functions](#shard-block-verification-functions)
- [Shard state transition](#shard-state-transition)
- [Fraud proofs](#fraud-proofs)
  - [Verifying the proof](#verifying-the-proof)

<!-- END doctoc generated TOC please keep comment here to allow auto update -->

## Introduction

This document describes the shard transition function and fraud proofs as part of Phase 1 of Ethereum 2.0.

## Helper functions

### Misc

```python
def compute_shard_transition_digest(beacon_parent_state: BeaconState,
                                    shard_state: ShardState,
                                    beacon_parent_root: Root,
                                    shard_body_root: Root) -> Bytes32:
    # TODO: use SSZ hash tree root
    return hash(
        hash_tree_root(shard_state) + beacon_parent_root + shard_body_root
    )
```

### Shard block verification functions

```python
def verify_shard_block_message(beacon_parent_state: BeaconState,
                               shard_parent_state: ShardState,
                               block: ShardBlock) -> bool:
    # Check `shard_parent_root` field
    assert block.shard_parent_root == shard_parent_state.latest_block_root
    # Check `beacon_parent_root` field
    beacon_parent_block_header = beacon_parent_state.latest_block_header.copy()
    if beacon_parent_block_header.state_root == Root():
        beacon_parent_block_header.state_root = hash_tree_root(beacon_parent_state)
    beacon_parent_root = hash_tree_root(beacon_parent_block_header)
    assert block.beacon_parent_root == beacon_parent_root
    # Check `slot` field
    shard = block.shard
    next_slot = Slot(block.slot + 1)
    offset_slots = compute_offset_slots(get_latest_slot_for_shard(beacon_parent_state, shard), next_slot)
    assert block.slot in offset_slots
    # Check `shard` field
    assert block.shard == shard
    # Check `proposer_index` field
    assert block.proposer_index == get_shard_proposer_index(beacon_parent_state, block.slot, shard)
    # Check `body` field
    assert 0 < len(block.body) <= MAX_SHARD_BLOCK_SIZE
    return True
```

```python
def verify_shard_block_signature(beacon_state: BeaconState,
                                 signed_block: SignedShardBlock) -> bool:
    proposer = beacon_state.validators[signed_block.message.proposer_index]
    domain = get_domain(beacon_state, DOMAIN_SHARD_PROPOSAL, compute_epoch_at_slot(signed_block.message.slot))
    signing_root = compute_signing_root(signed_block.message, domain)
    return bls.Verify(proposer.pubkey, signing_root, signed_block.signature)
```

## Shard state transition

```python
def shard_state_transition(beacon_state: BeaconState,
                           shard_state: ShardState,
                           block: ShardBlock) -> None:
    """
    Update ``shard_state`` with shard ``block`` and ``beacon_state`.
    """
    shard_state.slot = block.slot
    prev_gasprice = shard_state.gasprice
    shard_state.gasprice = compute_updated_gasprice(prev_gasprice, len(block.body))
    if len(block.body) == 0:
        latest_block_root = shard_state.latest_block_root
    else:
        latest_block_root = hash_tree_root(block)
    shard_state.latest_block_root = latest_block_root
    shard_state.transition_digest = compute_shard_transition_digest(
        beacon_state,
        shard_state,
        block.beacon_parent_root,
        hash_tree_root(block.body),
    )
```

We have a pure function `get_post_shard_state` for describing the fraud proof verification and honest validator behavior.

```python
def get_post_shard_state(beacon_state: BeaconState,
                         shard_state: ShardState,
                         block: ShardBlock) -> ShardState:
    """
    A pure function that returns a new post ShardState instead of modifying the given `shard_state`.
    """
    post_state = shard_state.copy()
    shard_state_transition(beacon_state, post_state, block)
    return post_state
```

## Fraud proofs

### Verifying the proof

TODO. The intent is to have a single universal fraud proof type, which contains the following parts:

1. An on-time attestation `attestation` on some shard `shard` signing a `transition: ShardTransition`
2. An index `offset_index` of a particular position to focus on
3. The `transition: ShardTransition` itself
4. The full body of the shard block `shard_block`
5. A Merkle proof to the `shard_states` in the parent block the attestation is referencing
6. The `subkey` to generate the custody bit

Call the following function to verify the proof:

```python
def is_valid_fraud_proof(beacon_state: BeaconState,
                         attestation: Attestation,
                         offset_index: uint64,
                         transition: ShardTransition,
                         block: ShardBlock,
                         subkey: BLSPubkey,
                         beacon_parent_block: BeaconBlock) -> bool:
    # 1. Check if `custody_bits[offset_index][j] != generate_custody_bit(subkey, block_contents)` for any `j`.
    custody_bits = attestation.custody_bits_blocks
    for j in range(len(custody_bits[offset_index])):
        if custody_bits[offset_index][j] != generate_custody_bit(subkey, block):
            return True

    # 2. Check if the shard state transition result is wrong between
    # `transition.shard_states[offset_index - 1]` to `transition.shard_states[offset_index]`.
    if offset_index == 0:
        shard = get_shard(beacon_state, attestation)
        shard_states = beacon_parent_block.body.shard_transitions[shard].shard_states
        shard_state = shard_states[len(shard_states) - 1]
    else:
        shard_state = transition.shard_states[offset_index - 1]  # Not doing the actual state updates here.

    shard_state = get_post_shard_state(beacon_state, shard_state, block)
    if shard_state.transition_digest != transition.shard_states[offset_index].transition_digest:
        return True

    return False
```

```python
def generate_custody_bit(subkey: BLSPubkey, block: ShardBlock) -> bool:
    # TODO
    ...
<<<<<<< HEAD
=======
```

## Honest committee member behavior

### Helper functions

```python
def get_winning_proposal(beacon_state: BeaconState, proposals: Sequence[SignedShardBlock]) -> SignedShardBlock:
    # TODO: Let `winning_proposal` be the proposal with the largest number of total attestations from slots in
    # `state.shard_next_slots[shard]....slot-1` supporting it or any of its descendants, breaking ties by choosing
    # the first proposal locally seen. Do `proposals.append(winning_proposal)`.
    return proposals[-1]  # stub
```

```python
def compute_shard_body_roots(proposals: Sequence[SignedShardBlock]) -> Sequence[Root]:
    return [hash_tree_root(proposal.message.body) for proposal in proposals]
```

```python
def get_proposal_at_slot(beacon_state: BeaconState,
                         shard_parent_state: ShardState,
                         slot: Shard,
                         shard: Shard,
                         shard_blocks: Sequence[SignedShardBlock],
                         validate_signature: bool=True) -> Tuple[SignedShardBlock, ShardState]:
    """
    Return ``proposal``, ``shard_state`` of the given ``slot``.
    Note that this function doesn't change the state.
    """
    shard_blocks = [block for block in shard_blocks if block.message.slot == slot]
    if len(shard_blocks) == 0:
        block = ShardBlock(slot=slot, shard=shard)
        proposal = SignedShardBlock(message=block)
    elif len(shard_blocks) == 1:
        proposal = shard_blocks[0]
    else:
        proposal = get_winning_proposal(beacon_state, shard_blocks)

    # Apply state transition
    shard_state = get_post_shard_state(beacon_state, shard_parent_state, proposal.message)

    return proposal, shard_state
```

```python
def get_shard_state_transition_result(
    beacon_state: BeaconState,
    shard: Shard,
    shard_blocks: Sequence[SignedShardBlock],
    validate_signature: bool=True,
) -> Tuple[Sequence[SignedShardBlock], Sequence[ShardState], Sequence[Root]]:
    proposals = []
    shard_states = []
    shard_state = beacon_state.shard_states[shard]
    offset_slots = compute_offset_slots(get_latest_slot_for_shard(beacon_state, shard), Slot(beacon_state.slot + 1))
    for slot in offset_slots:
        proposal, shard_state = get_proposal_at_slot(
            beacon_state=beacon_state,
            shard_parent_state=shard_state,
            slot=slot,
            shard=shard,
            shard_blocks=shard_blocks,
            validate_signature=validate_signature,
        )
        shard_states.append(shard_state)
        proposals.append(proposal)

    shard_data_roots = compute_shard_body_roots(proposals)

    return proposals, shard_states, shard_data_roots
```

### Make attestations

Suppose you are a committee member on shard `shard` at slot `current_slot` and you have received shard blocks `shard_blocks` since the latest successful crosslink for `shard` into the beacon chain. Let `beacon_state` be the head beacon state you are building on, and let `QUARTER_PERIOD = SECONDS_PER_SLOT // 4`. `2 * QUARTER_PERIOD` seconds into slot `current_slot`, run `get_shard_transition(beacon_state, shard, shard_blocks)` to get `shard_transition`.

```python
def get_shard_transition(beacon_state: BeaconState,
                         shard: Shard,
                         shard_blocks: Sequence[SignedShardBlock]) -> ShardTransition:
    offset_slots = compute_offset_slots(get_latest_slot_for_shard(beacon_state, shard), Slot(beacon_state.slot + 1))
    proposals, shard_states, shard_data_roots = get_shard_state_transition_result(beacon_state, shard, shard_blocks)

    shard_block_lengths = []
    proposer_signatures = []
    for proposal in proposals:
        shard_block_lengths.append(len(proposal.message.body))
        if proposal.signature != NO_SIGNATURE:
            proposer_signatures.append(proposal.signature)

    if len(proposer_signatures) > 0:
        proposer_signature_aggregate = bls.Aggregate(proposer_signatures)
    else:
        proposer_signature_aggregate = NO_SIGNATURE

    return ShardTransition(
        start_slot=offset_slots[0],
        shard_block_lengths=shard_block_lengths,
        shard_data_roots=shard_data_roots,
        shard_states=shard_states,
        proposer_signature_aggregate=proposer_signature_aggregate,
    )
>>>>>>> f279e302
```<|MERGE_RESOLUTION|>--- conflicted
+++ resolved
@@ -162,110 +162,4 @@
 def generate_custody_bit(subkey: BLSPubkey, block: ShardBlock) -> bool:
     # TODO
     ...
-<<<<<<< HEAD
-=======
-```
-
-## Honest committee member behavior
-
-### Helper functions
-
-```python
-def get_winning_proposal(beacon_state: BeaconState, proposals: Sequence[SignedShardBlock]) -> SignedShardBlock:
-    # TODO: Let `winning_proposal` be the proposal with the largest number of total attestations from slots in
-    # `state.shard_next_slots[shard]....slot-1` supporting it or any of its descendants, breaking ties by choosing
-    # the first proposal locally seen. Do `proposals.append(winning_proposal)`.
-    return proposals[-1]  # stub
-```
-
-```python
-def compute_shard_body_roots(proposals: Sequence[SignedShardBlock]) -> Sequence[Root]:
-    return [hash_tree_root(proposal.message.body) for proposal in proposals]
-```
-
-```python
-def get_proposal_at_slot(beacon_state: BeaconState,
-                         shard_parent_state: ShardState,
-                         slot: Shard,
-                         shard: Shard,
-                         shard_blocks: Sequence[SignedShardBlock],
-                         validate_signature: bool=True) -> Tuple[SignedShardBlock, ShardState]:
-    """
-    Return ``proposal``, ``shard_state`` of the given ``slot``.
-    Note that this function doesn't change the state.
-    """
-    shard_blocks = [block for block in shard_blocks if block.message.slot == slot]
-    if len(shard_blocks) == 0:
-        block = ShardBlock(slot=slot, shard=shard)
-        proposal = SignedShardBlock(message=block)
-    elif len(shard_blocks) == 1:
-        proposal = shard_blocks[0]
-    else:
-        proposal = get_winning_proposal(beacon_state, shard_blocks)
-
-    # Apply state transition
-    shard_state = get_post_shard_state(beacon_state, shard_parent_state, proposal.message)
-
-    return proposal, shard_state
-```
-
-```python
-def get_shard_state_transition_result(
-    beacon_state: BeaconState,
-    shard: Shard,
-    shard_blocks: Sequence[SignedShardBlock],
-    validate_signature: bool=True,
-) -> Tuple[Sequence[SignedShardBlock], Sequence[ShardState], Sequence[Root]]:
-    proposals = []
-    shard_states = []
-    shard_state = beacon_state.shard_states[shard]
-    offset_slots = compute_offset_slots(get_latest_slot_for_shard(beacon_state, shard), Slot(beacon_state.slot + 1))
-    for slot in offset_slots:
-        proposal, shard_state = get_proposal_at_slot(
-            beacon_state=beacon_state,
-            shard_parent_state=shard_state,
-            slot=slot,
-            shard=shard,
-            shard_blocks=shard_blocks,
-            validate_signature=validate_signature,
-        )
-        shard_states.append(shard_state)
-        proposals.append(proposal)
-
-    shard_data_roots = compute_shard_body_roots(proposals)
-
-    return proposals, shard_states, shard_data_roots
-```
-
-### Make attestations
-
-Suppose you are a committee member on shard `shard` at slot `current_slot` and you have received shard blocks `shard_blocks` since the latest successful crosslink for `shard` into the beacon chain. Let `beacon_state` be the head beacon state you are building on, and let `QUARTER_PERIOD = SECONDS_PER_SLOT // 4`. `2 * QUARTER_PERIOD` seconds into slot `current_slot`, run `get_shard_transition(beacon_state, shard, shard_blocks)` to get `shard_transition`.
-
-```python
-def get_shard_transition(beacon_state: BeaconState,
-                         shard: Shard,
-                         shard_blocks: Sequence[SignedShardBlock]) -> ShardTransition:
-    offset_slots = compute_offset_slots(get_latest_slot_for_shard(beacon_state, shard), Slot(beacon_state.slot + 1))
-    proposals, shard_states, shard_data_roots = get_shard_state_transition_result(beacon_state, shard, shard_blocks)
-
-    shard_block_lengths = []
-    proposer_signatures = []
-    for proposal in proposals:
-        shard_block_lengths.append(len(proposal.message.body))
-        if proposal.signature != NO_SIGNATURE:
-            proposer_signatures.append(proposal.signature)
-
-    if len(proposer_signatures) > 0:
-        proposer_signature_aggregate = bls.Aggregate(proposer_signatures)
-    else:
-        proposer_signature_aggregate = NO_SIGNATURE
-
-    return ShardTransition(
-        start_slot=offset_slots[0],
-        shard_block_lengths=shard_block_lengths,
-        shard_data_roots=shard_data_roots,
-        shard_states=shard_states,
-        proposer_signature_aggregate=proposer_signature_aggregate,
-    )
->>>>>>> f279e302
 ```