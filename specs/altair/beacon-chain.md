# Ethereum 2.0 Altair Beacon chain changes

## Table of contents

<!-- TOC -->
<!-- START doctoc generated TOC please keep comment here to allow auto update -->
<!-- DON'T EDIT THIS SECTION, INSTEAD RE-RUN doctoc TO UPDATE -->

- [Introduction](#introduction)
- [Custom types](#custom-types)
- [Constants](#constants)
  - [Participation flag indices](#participation-flag-indices)
  - [Incentivization weights](#incentivization-weights)
  - [Misc](#misc)
- [Configuration](#configuration)
  - [Updated penalty values](#updated-penalty-values)
  - [Misc](#misc-1)
  - [Time parameters](#time-parameters)
  - [Domain types](#domain-types)
- [Containers](#containers)
  - [Modified containers](#modified-containers)
    - [`BeaconBlockBody`](#beaconblockbody)
    - [`BeaconState`](#beaconstate)
  - [New containers](#new-containers)
    - [`SyncAggregate`](#syncaggregate)
    - [`SyncCommittee`](#synccommittee)
- [Helper functions](#helper-functions)
  - [`Predicates`](#predicates)
    - [`eth2_fast_aggregate_verify`](#eth2_fast_aggregate_verify)
  - [Misc](#misc-2)
    - [`get_flag_indices_and_weights`](#get_flag_indices_and_weights)
    - [`add_flag`](#add_flag)
    - [`has_flag`](#has_flag)
  - [Beacon state accessors](#beacon-state-accessors)
    - [`get_sync_committee_indices`](#get_sync_committee_indices)
    - [`get_sync_committee`](#get_sync_committee)
    - [`get_base_reward_per_increment`](#get_base_reward_per_increment)
    - [`get_base_reward`](#get_base_reward)
    - [`get_unslashed_participating_indices`](#get_unslashed_participating_indices)
    - [`get_flag_index_deltas`](#get_flag_index_deltas)
    - [Modified `get_inactivity_penalty_deltas`](#modified-get_inactivity_penalty_deltas)
  - [Beacon state mutators](#beacon-state-mutators)
    - [Modified `slash_validator`](#modified-slash_validator)
  - [Block processing](#block-processing)
    - [Modified `process_attestation`](#modified-process_attestation)
    - [Modified `process_deposit`](#modified-process_deposit)
    - [Sync committee processing](#sync-committee-processing)
  - [Epoch processing](#epoch-processing)
    - [Justification and finalization](#justification-and-finalization)
    - [Inactivity scores](#inactivity-scores)
    - [Rewards and penalties](#rewards-and-penalties)
    - [Slashings](#slashings)
    - [Participation flags updates](#participation-flags-updates)
    - [Sync committee updates](#sync-committee-updates)
- [Initialize state for pure Altair testnets and test vectors](#initialize-state-for-pure-altair-testnets-and-test-vectors)

<!-- END doctoc generated TOC please keep comment here to allow auto update -->
<!-- /TOC -->

## Introduction

Altair is the first beacon chain hard fork. Its main features are:

* sync committees to support light clients
* incentive accounting reforms to reduce spec complexity
* penalty parameter updates towards their planned maximally punitive values

## Custom types

| Name | SSZ equivalent | Description |
| - | - | - |
| `ParticipationFlags` | `uint8` | a succinct representation of 8 boolean participation flags |

## Constants

### Participation flag indices

| Name | Value |
| - | - |
| `TIMELY_HEAD_FLAG_INDEX` | `0` |
| `TIMELY_SOURCE_FLAG_INDEX` | `1` |
| `TIMELY_TARGET_FLAG_INDEX` | `2` |

### Incentivization weights

| Name | Value |
| - | - |
| `TIMELY_HEAD_WEIGHT` | `uint64(12)` |
| `TIMELY_SOURCE_WEIGHT` | `uint64(12)` |
| `TIMELY_TARGET_WEIGHT` | `uint64(24)` |
| `SYNC_REWARD_WEIGHT` | `uint64(8)` |
| `PROPOSER_WEIGHT` | `uint64(8)` |
| `WEIGHT_DENOMINATOR` | `uint64(64)` |

*Note*: The sum of the weights equal `WEIGHT_DENOMINATOR`.

### Misc

| Name | Value |
| - | - |
| `G2_POINT_AT_INFINITY` | `BLSSignature(b'\xc0' + b'\x00' * 95)` |

## Configuration

### Updated penalty values

This patch updates a few configuration values to move penalty parameters closer to their final, maximum security values.

*Note*: The spec does *not* override previous configuration values but instead creates new values and replaces usage throughout.

| Name | Value |
| - | - |
| `INACTIVITY_PENALTY_QUOTIENT_ALTAIR` | `uint64(3 * 2**24)` (= 50,331,648) |
| `MIN_SLASHING_PENALTY_QUOTIENT_ALTAIR` | `uint64(2**6)` (= 64) |
| `PROPORTIONAL_SLASHING_MULTIPLIER_ALTAIR` | `uint64(2)` |

### Misc

| Name | Value |
| - | - |
<<<<<<< HEAD
| `SYNC_COMMITTEE_SIZE` | `uint64(2**9)` (= 512) |
| `SYNC_PUBKEYS_PER_AGGREGATE` | `uint64(2**6)` (= 64) |
=======
| `SYNC_COMMITTEE_SIZE` | `uint64(2**10)` (= 1,024) |
>>>>>>> 609172d7
| `INACTIVITY_SCORE_BIAS` | `uint64(4)` |

### Time parameters

| Name | Value | Unit | Duration |
| - | - | :-: | :-: |
| `EPOCHS_PER_SYNC_COMMITTEE_PERIOD` | `uint64(2**9)` (= 512) | epochs | ~54 hours |

### Domain types

| Name | Value |
| - | - |
| `DOMAIN_SYNC_COMMITTEE` | `DomainType('0x07000000')` |
| `DOMAIN_SYNC_COMMITTEE_SELECTION_PROOF` | `DomainType('0x08000000')` |
| `DOMAIN_CONTRIBUTION_AND_PROOF` | `DomainType('0x09000000')` |

## Containers

### Modified containers

#### `BeaconBlockBody`

```python
class BeaconBlockBody(Container):
    randao_reveal: BLSSignature
    eth1_data: Eth1Data  # Eth1 data vote
    graffiti: Bytes32  # Arbitrary data
    # Operations
    proposer_slashings: List[ProposerSlashing, MAX_PROPOSER_SLASHINGS]
    attester_slashings: List[AttesterSlashing, MAX_ATTESTER_SLASHINGS]
    attestations: List[Attestation, MAX_ATTESTATIONS]
    deposits: List[Deposit, MAX_DEPOSITS]
    voluntary_exits: List[SignedVoluntaryExit, MAX_VOLUNTARY_EXITS]
    # [New in Altair]
    sync_aggregate: SyncAggregate
```

#### `BeaconState`

```python
class BeaconState(Container):
    # Versioning
    genesis_time: uint64
    genesis_validators_root: Root
    slot: Slot
    fork: Fork
    # History
    latest_block_header: BeaconBlockHeader
    block_roots: Vector[Root, SLOTS_PER_HISTORICAL_ROOT]
    state_roots: Vector[Root, SLOTS_PER_HISTORICAL_ROOT]
    historical_roots: List[Root, HISTORICAL_ROOTS_LIMIT]
    # Eth1
    eth1_data: Eth1Data
    eth1_data_votes: List[Eth1Data, EPOCHS_PER_ETH1_VOTING_PERIOD * SLOTS_PER_EPOCH]
    eth1_deposit_index: uint64
    # Registry
    validators: List[Validator, VALIDATOR_REGISTRY_LIMIT]
    balances: List[Gwei, VALIDATOR_REGISTRY_LIMIT]
    # Randomness
    randao_mixes: Vector[Bytes32, EPOCHS_PER_HISTORICAL_VECTOR]
    # Slashings
    slashings: Vector[Gwei, EPOCHS_PER_SLASHINGS_VECTOR]  # Per-epoch sums of slashed effective balances
    # Participation
    previous_epoch_participation: List[ParticipationFlags, VALIDATOR_REGISTRY_LIMIT]  # [Modified in Altair]
    current_epoch_participation: List[ParticipationFlags, VALIDATOR_REGISTRY_LIMIT]  # [Modified in Altair]
    # Finality
    justification_bits: Bitvector[JUSTIFICATION_BITS_LENGTH]  # Bit set for every recent justified epoch
    previous_justified_checkpoint: Checkpoint
    current_justified_checkpoint: Checkpoint
    finalized_checkpoint: Checkpoint
    # Inactivity
    inactivity_scores: List[uint64, VALIDATOR_REGISTRY_LIMIT]  # [New in Altair]
    # Sync
    current_sync_committee: SyncCommittee  # [New in Altair]
    next_sync_committee: SyncCommittee  # [New in Altair]
```

### New containers

#### `SyncAggregate`

```python
class SyncAggregate(Container):
    sync_committee_bits: Bitvector[SYNC_COMMITTEE_SIZE]
    sync_committee_signature: BLSSignature
```

#### `SyncCommittee`

```python
class SyncCommittee(Container):
    pubkeys: Vector[BLSPubkey, SYNC_COMMITTEE_SIZE]
    aggregate_pubkey: BLSPubkey
```

## Helper functions

### `Predicates`

#### `eth2_fast_aggregate_verify`

```python
def eth2_fast_aggregate_verify(pubkeys: Sequence[BLSPubkey], message: Bytes32, signature: BLSSignature) -> bool:
    """
    Wrapper to ``bls.FastAggregateVerify`` accepting the ``G2_POINT_AT_INFINITY`` signature when ``pubkeys`` is empty.
    """
    if len(pubkeys) == 0 and signature == G2_POINT_AT_INFINITY:
        return True
    return bls.FastAggregateVerify(pubkeys, message, signature)
```

### Misc

#### `get_flag_indices_and_weights`

```python
def get_flag_indices_and_weights() -> Sequence[Tuple[int, uint64]]:
    """
    Return paired tuples of participation flag indices along with associated incentivization weights.
    """
    return (
        (TIMELY_HEAD_FLAG_INDEX, TIMELY_HEAD_WEIGHT),
        (TIMELY_SOURCE_FLAG_INDEX, TIMELY_SOURCE_WEIGHT),
        (TIMELY_TARGET_FLAG_INDEX, TIMELY_TARGET_WEIGHT),
    )
```

#### `add_flag`

```python
def add_flag(flags: ParticipationFlags, flag_index: int) -> ParticipationFlags:
    """
    Return a new ``ParticipationFlags`` adding ``flag_index`` to ``flags``.
    """
    flag = ParticipationFlags(2**flag_index)
    return flags | flag
```

#### `has_flag`

```python
def has_flag(flags: ParticipationFlags, flag_index: int) -> bool:
    """
    Return whether ``flags`` has ``flag_index`` set.
    """
    flag = ParticipationFlags(2**flag_index)
    return flags & flag == flag
```

### Beacon state accessors

#### `get_sync_committee_indices`

```python
def get_sync_committee_indices(state: BeaconState, epoch: Epoch) -> Sequence[ValidatorIndex]:
    """
    Return the sequence of sync committee indices (which may include duplicate indices)
    for a given ``state`` and ``epoch``.
    """
    MAX_RANDOM_BYTE = 2**8 - 1
    base_epoch = Epoch((max(epoch // EPOCHS_PER_SYNC_COMMITTEE_PERIOD, 1) - 1) * EPOCHS_PER_SYNC_COMMITTEE_PERIOD)
    active_validator_indices = get_active_validator_indices(state, base_epoch)
    active_validator_count = uint64(len(active_validator_indices))
    seed = get_seed(state, base_epoch, DOMAIN_SYNC_COMMITTEE)
    i = 0
    sync_committee_indices: List[ValidatorIndex] = []
    while len(sync_committee_indices) < SYNC_COMMITTEE_SIZE:
        shuffled_index = compute_shuffled_index(uint64(i % active_validator_count), active_validator_count, seed)
        candidate_index = active_validator_indices[shuffled_index]
        random_byte = hash(seed + uint_to_bytes(uint64(i // 32)))[i % 32]
        effective_balance = state.validators[candidate_index].effective_balance
        if effective_balance * MAX_RANDOM_BYTE >= MAX_EFFECTIVE_BALANCE * random_byte:  # Sample with replacement
            sync_committee_indices.append(candidate_index)
        i += 1
    return sync_committee_indices
```

#### `get_sync_committee`

```python
def get_sync_committee(state: BeaconState, epoch: Epoch) -> SyncCommittee:
    """
    Return the sync committee for a given ``state`` and ``epoch``.

    ``SyncCommittee`` contains an aggregate pubkey that enables
    resource-constrained clients to save some computation when verifying
    the sync committee's signature.

    ``SyncCommittee`` can also contain duplicate pubkeys, when ``get_sync_committee_indices``
    returns duplicate indices. Implementations must take care when handling
    optimizations relating to aggregation and verification in the presence of duplicates.
    """
    indices = get_sync_committee_indices(state, epoch)
    pubkeys = [state.validators[index].pubkey for index in indices]
    aggregate_pubkey = bls.AggregatePKs(pubkeys)
    return SyncCommittee(pubkeys=pubkeys, aggregate_pubkey=aggregate_pubkey)
```

#### `get_base_reward_per_increment`

```python
def get_base_reward_per_increment(state: BeaconState) -> Gwei:
    return Gwei(EFFECTIVE_BALANCE_INCREMENT * BASE_REWARD_FACTOR // integer_squareroot(get_total_active_balance(state)))
```

#### `get_base_reward`

*Note*: The function `get_base_reward` is modified with the removal of `BASE_REWARDS_PER_EPOCH` and the use of increment based accounting.

```python
def get_base_reward(state: BeaconState, index: ValidatorIndex) -> Gwei:
    """
    Return the base reward for the validator defined by ``index`` with respect to the current ``state``.

    Note: A validator can optimally earn one base reward per epoch over a long time horizon.
    This takes into account both per-epoch (e.g. attestation) and intermittent duties (e.g. block proposal
    and sync committees).
    """
    increments = state.validators[index].effective_balance // EFFECTIVE_BALANCE_INCREMENT
    return Gwei(increments * get_base_reward_per_increment(state))
```

#### `get_unslashed_participating_indices`

```python
def get_unslashed_participating_indices(state: BeaconState, flag_index: int, epoch: Epoch) -> Set[ValidatorIndex]:
    """
    Return the set of validator indices that are both active and unslashed for the given ``flag_index`` and ``epoch``.
    """
    assert epoch in (get_previous_epoch(state), get_current_epoch(state))
    if epoch == get_current_epoch(state):
        epoch_participation = state.current_epoch_participation
    else:
        epoch_participation = state.previous_epoch_participation
    active_validator_indices = get_active_validator_indices(state, epoch)
    participating_indices = [i for i in active_validator_indices if has_flag(epoch_participation[i], flag_index)]
    return set(filter(lambda index: not state.validators[index].slashed, participating_indices))
```

#### `get_flag_index_deltas`

```python
def get_flag_index_deltas(state: BeaconState, flag_index: int, weight: uint64) -> Tuple[Sequence[Gwei], Sequence[Gwei]]:
    """
    Return the deltas for a given ``flag_index`` scaled by ``weight`` by scanning through the participation flags.
    """
    rewards = [Gwei(0)] * len(state.validators)
    penalties = [Gwei(0)] * len(state.validators)
    unslashed_participating_indices = get_unslashed_participating_indices(state, flag_index, get_previous_epoch(state))
    increment = EFFECTIVE_BALANCE_INCREMENT  # Factored out from balances to avoid uint64 overflow
    unslashed_participating_increments = get_total_balance(state, unslashed_participating_indices) // increment
    active_increments = get_total_active_balance(state) // increment
    for index in get_eligible_validator_indices(state):
        base_reward = get_base_reward(state, index)
        if index in unslashed_participating_indices:
            if is_in_inactivity_leak(state):
                # This flag reward cancels the inactivity penalty corresponding to the flag index
                rewards[index] += Gwei(base_reward * weight // WEIGHT_DENOMINATOR)
            else:
                reward_numerator = base_reward * weight * unslashed_participating_increments
                rewards[index] += Gwei(reward_numerator // (active_increments * WEIGHT_DENOMINATOR))
        else:
            penalties[index] += Gwei(base_reward * weight // WEIGHT_DENOMINATOR)
    return rewards, penalties
```

#### Modified `get_inactivity_penalty_deltas`

*Note*: The function `get_inactivity_penalty_deltas` is modified in the selection of matching target indices
and the removal of `BASE_REWARDS_PER_EPOCH`.

```python
def get_inactivity_penalty_deltas(state: BeaconState) -> Tuple[Sequence[Gwei], Sequence[Gwei]]:
    """
    Return the inactivity penalty deltas by considering timely target participation flags and inactivity scores.
    """
    rewards = [Gwei(0) for _ in range(len(state.validators))]
    penalties = [Gwei(0) for _ in range(len(state.validators))]
    if is_in_inactivity_leak(state):
        previous_epoch = get_previous_epoch(state)
        matching_target_indices = get_unslashed_participating_indices(state, TIMELY_TARGET_FLAG_INDEX, previous_epoch)
        for index in get_eligible_validator_indices(state):
            for (_, weight) in get_flag_indices_and_weights():
                # This inactivity penalty cancels the flag reward corresponding to the flag index
                penalties[index] += Gwei(get_base_reward(state, index) * weight // WEIGHT_DENOMINATOR)
            if index not in matching_target_indices:
                penalty_numerator = state.validators[index].effective_balance * state.inactivity_scores[index]
                penalty_denominator = INACTIVITY_SCORE_BIAS * INACTIVITY_PENALTY_QUOTIENT_ALTAIR
                penalties[index] += Gwei(penalty_numerator // penalty_denominator)
    return rewards, penalties
```

### Beacon state mutators

#### Modified `slash_validator`

*Note*: The function `slash_validator` is modified to use `MIN_SLASHING_PENALTY_QUOTIENT_ALTAIR`
and use `PROPOSER_WEIGHT` when calculating the proposer reward.

```python
def slash_validator(state: BeaconState,
                    slashed_index: ValidatorIndex,
                    whistleblower_index: ValidatorIndex=None) -> None:
    """
    Slash the validator with index ``slashed_index``.
    """
    epoch = get_current_epoch(state)
    initiate_validator_exit(state, slashed_index)
    validator = state.validators[slashed_index]
    validator.slashed = True
    validator.withdrawable_epoch = max(validator.withdrawable_epoch, Epoch(epoch + EPOCHS_PER_SLASHINGS_VECTOR))
    state.slashings[epoch % EPOCHS_PER_SLASHINGS_VECTOR] += validator.effective_balance
    decrease_balance(state, slashed_index, validator.effective_balance // MIN_SLASHING_PENALTY_QUOTIENT_ALTAIR)

    # Apply proposer and whistleblower rewards
    proposer_index = get_beacon_proposer_index(state)
    if whistleblower_index is None:
        whistleblower_index = proposer_index
    whistleblower_reward = Gwei(validator.effective_balance // WHISTLEBLOWER_REWARD_QUOTIENT)
    proposer_reward = Gwei(whistleblower_reward * PROPOSER_WEIGHT // WEIGHT_DENOMINATOR)
    increase_balance(state, proposer_index, proposer_reward)
    increase_balance(state, whistleblower_index, Gwei(whistleblower_reward - proposer_reward))
```

### Block processing

```python
def process_block(state: BeaconState, block: BeaconBlock) -> None:
    process_block_header(state, block)
    process_randao(state, block.body)
    process_eth1_data(state, block.body)
    process_operations(state, block.body)  # [Modified in Altair]
    process_sync_committee(state, block.body.sync_aggregate)  # [New in Altair]
```

#### Modified `process_attestation`

*Note*: The function `process_attestation` is modified to do incentive accounting with epoch participation flags.

```python
def process_attestation(state: BeaconState, attestation: Attestation) -> None:
    data = attestation.data
    assert data.target.epoch in (get_previous_epoch(state), get_current_epoch(state))
    assert data.target.epoch == compute_epoch_at_slot(data.slot)
    assert data.slot + MIN_ATTESTATION_INCLUSION_DELAY <= state.slot <= data.slot + SLOTS_PER_EPOCH
    assert data.index < get_committee_count_per_slot(state, data.target.epoch)

    committee = get_beacon_committee(state, data.slot, data.index)
    assert len(attestation.aggregation_bits) == len(committee)

    if data.target.epoch == get_current_epoch(state):
        epoch_participation = state.current_epoch_participation
        justified_checkpoint = state.current_justified_checkpoint
    else:
        epoch_participation = state.previous_epoch_participation
        justified_checkpoint = state.previous_justified_checkpoint

    # Matching roots
    is_matching_source = data.source == justified_checkpoint
    is_matching_target = is_matching_source and data.target.root == get_block_root(state, data.target.epoch)
    is_matching_head = is_matching_target and data.beacon_block_root == get_block_root_at_slot(state, data.slot)
    assert is_matching_source

    # Verify signature
    assert is_valid_indexed_attestation(state, get_indexed_attestation(state, attestation))

    # Participation flag indices
    participation_flag_indices = []
    if is_matching_source and state.slot <= data.slot + integer_squareroot(SLOTS_PER_EPOCH):
        participation_flag_indices.append(TIMELY_SOURCE_FLAG_INDEX)
    if is_matching_target and state.slot <= data.slot + SLOTS_PER_EPOCH:
        participation_flag_indices.append(TIMELY_TARGET_FLAG_INDEX)
    if is_matching_head and state.slot == data.slot + MIN_ATTESTATION_INCLUSION_DELAY:
        participation_flag_indices.append(TIMELY_HEAD_FLAG_INDEX)

    # Update epoch participation flags
    proposer_reward_numerator = 0
    for index in get_attesting_indices(state, data, attestation.aggregation_bits):
        for flag_index, weight in get_flag_indices_and_weights():
            if flag_index in participation_flag_indices and not has_flag(epoch_participation[index], flag_index):
                epoch_participation[index] = add_flag(epoch_participation[index], flag_index)
                proposer_reward_numerator += get_base_reward(state, index) * weight

    # Reward proposer
    proposer_reward_denominator = (WEIGHT_DENOMINATOR - PROPOSER_WEIGHT) * WEIGHT_DENOMINATOR // PROPOSER_WEIGHT
    proposer_reward = Gwei(proposer_reward_numerator // proposer_reward_denominator)
    increase_balance(state, get_beacon_proposer_index(state), proposer_reward)
```

#### Modified `process_deposit`

*Note*: The function `process_deposit` is modified to initialize `inactivity_scores`, `previous_epoch_participation`, and `current_epoch_participation`.

```python
def process_deposit(state: BeaconState, deposit: Deposit) -> None:
    # Verify the Merkle branch
    assert is_valid_merkle_branch(
        leaf=hash_tree_root(deposit.data),
        branch=deposit.proof,
        depth=DEPOSIT_CONTRACT_TREE_DEPTH + 1,  # Add 1 for the List length mix-in
        index=state.eth1_deposit_index,
        root=state.eth1_data.deposit_root,
    )

    # Deposits must be processed in order
    state.eth1_deposit_index += 1

    pubkey = deposit.data.pubkey
    amount = deposit.data.amount
    validator_pubkeys = [validator.pubkey for validator in state.validators]
    if pubkey not in validator_pubkeys:
        # Verify the deposit signature (proof of possession) which is not checked by the deposit contract
        deposit_message = DepositMessage(
            pubkey=deposit.data.pubkey,
            withdrawal_credentials=deposit.data.withdrawal_credentials,
            amount=deposit.data.amount,
        )
        domain = compute_domain(DOMAIN_DEPOSIT)  # Fork-agnostic domain since deposits are valid across forks
        signing_root = compute_signing_root(deposit_message, domain)
        # Initialize validator if the deposit signature is valid
        if bls.Verify(pubkey, signing_root, deposit.data.signature):
            state.validators.append(get_validator_from_deposit(state, deposit))
            state.balances.append(amount)
            state.previous_epoch_participation.append(ParticipationFlags(0b0000_0000))
            state.current_epoch_participation.append(ParticipationFlags(0b0000_0000))
            state.inactivity_scores.append(uint64(0))
    else:
        # Increase balance by deposit amount
        index = ValidatorIndex(validator_pubkeys.index(pubkey))
        increase_balance(state, index, amount)
```

#### Sync committee processing

```python
def process_sync_committee(state: BeaconState, aggregate: SyncAggregate) -> None:
    # Verify sync committee aggregate signature signing over the previous slot block root
    committee_pubkeys = state.current_sync_committee.pubkeys
    participant_pubkeys = [pubkey for pubkey, bit in zip(committee_pubkeys, aggregate.sync_committee_bits) if bit]
    previous_slot = max(state.slot, Slot(1)) - Slot(1)
    domain = get_domain(state, DOMAIN_SYNC_COMMITTEE, compute_epoch_at_slot(previous_slot))
    signing_root = compute_signing_root(get_block_root_at_slot(state, previous_slot), domain)
    assert eth2_fast_aggregate_verify(participant_pubkeys, signing_root, aggregate.sync_committee_signature)

    # Compute participant and proposer rewards
    total_active_increments = get_total_active_balance(state) // EFFECTIVE_BALANCE_INCREMENT
    total_base_rewards = Gwei(get_base_reward_per_increment(state) * total_active_increments)
    max_participant_rewards = Gwei(total_base_rewards * SYNC_REWARD_WEIGHT // WEIGHT_DENOMINATOR // SLOTS_PER_EPOCH)
    participant_reward = Gwei(max_participant_rewards // SYNC_COMMITTEE_SIZE)
    proposer_reward = Gwei(participant_reward * PROPOSER_WEIGHT // (WEIGHT_DENOMINATOR - PROPOSER_WEIGHT))

    # Apply participant and proposer rewards
    committee_indices = get_sync_committee_indices(state, get_current_epoch(state))
    participant_indices = [index for index, bit in zip(committee_indices, aggregate.sync_committee_bits) if bit]
    for participant_index in participant_indices:
        increase_balance(state, participant_index, participant_reward)
        increase_balance(state, get_beacon_proposer_index(state), proposer_reward)
```

### Epoch processing

```python
def process_epoch(state: BeaconState) -> None:
    process_justification_and_finalization(state)  # [Modified in Altair]
    process_inactivity_updates(state)  # [New in Altair]
    process_rewards_and_penalties(state)  # [Modified in Altair]
    process_registry_updates(state)
    process_slashings(state)  # [Modified in Altair]
    process_eth1_data_reset(state)
    process_effective_balance_updates(state)
    process_slashings_reset(state)
    process_randao_mixes_reset(state)
    process_historical_roots_update(state)
    process_participation_flag_updates(state)  # [New in Altair]
    process_sync_committee_updates(state)  # [New in Altair]
```

#### Justification and finalization

*Note*: The function `process_justification_and_finalization` is modified to adapt to the new participation records.

```python
def process_justification_and_finalization(state: BeaconState) -> None:
    # Initial FFG checkpoint values have a `0x00` stub for `root`.
    # Skip FFG updates in the first two epochs to avoid corner cases that might result in modifying this stub.
    if get_current_epoch(state) <= GENESIS_EPOCH + 1:
        return
    previous_indices = get_unslashed_participating_indices(state, TIMELY_TARGET_FLAG_INDEX, get_previous_epoch(state))
    current_indices = get_unslashed_participating_indices(state, TIMELY_TARGET_FLAG_INDEX, get_current_epoch(state))
    total_active_balance = get_total_active_balance(state)
    previous_target_balance = get_total_balance(state, previous_indices)
    current_target_balance = get_total_balance(state, current_indices)
    weigh_justification_and_finalization(state, total_active_balance, previous_target_balance, current_target_balance)
```

#### Inactivity scores

*Note*: The function `process_inactivity_updates` is new.

```python
def process_inactivity_updates(state: BeaconState) -> None:
    for index in get_eligible_validator_indices(state):
        if index in get_unslashed_participating_indices(state, TIMELY_TARGET_FLAG_INDEX, get_previous_epoch(state)):
            if state.inactivity_scores[index] > 0:
                state.inactivity_scores[index] -= 1
        elif is_in_inactivity_leak(state):
            state.inactivity_scores[index] += INACTIVITY_SCORE_BIAS
```

#### Rewards and penalties

*Note*: The function `process_rewards_and_penalties` is modified to support the incentive accounting reforms.

```python
def process_rewards_and_penalties(state: BeaconState) -> None:
    # No rewards are applied at the end of `GENESIS_EPOCH` because rewards are for work done in the previous epoch
    if get_current_epoch(state) == GENESIS_EPOCH:
        return

    flag_indices_and_numerators = get_flag_indices_and_weights()
    flag_deltas = [get_flag_index_deltas(state, index, numerator) for (index, numerator) in flag_indices_and_numerators]
    deltas = flag_deltas + [get_inactivity_penalty_deltas(state)]
    for (rewards, penalties) in deltas:
        for index in range(len(state.validators)):
            increase_balance(state, ValidatorIndex(index), rewards[index])
            decrease_balance(state, ValidatorIndex(index), penalties[index])
```

#### Slashings

*Note*: The function `process_slashings` is modified to use `PROPORTIONAL_SLASHING_MULTIPLIER_ALTAIR`.

```python
def process_slashings(state: BeaconState) -> None:
    epoch = get_current_epoch(state)
    total_balance = get_total_active_balance(state)
    adjusted_total_slashing_balance = min(sum(state.slashings) * PROPORTIONAL_SLASHING_MULTIPLIER_ALTAIR, total_balance)
    for index, validator in enumerate(state.validators):
        if validator.slashed and epoch + EPOCHS_PER_SLASHINGS_VECTOR // 2 == validator.withdrawable_epoch:
            increment = EFFECTIVE_BALANCE_INCREMENT  # Factored out from penalty numerator to avoid uint64 overflow
            penalty_numerator = validator.effective_balance // increment * adjusted_total_slashing_balance
            penalty = penalty_numerator // total_balance * increment
            decrease_balance(state, ValidatorIndex(index), penalty)
```

#### Participation flags updates

*Note*: The function `process_participation_flag_updates` is new.

```python
def process_participation_flag_updates(state: BeaconState) -> None:
    state.previous_epoch_participation = state.current_epoch_participation
    state.current_epoch_participation = [ParticipationFlags(0b0000_0000) for _ in range(len(state.validators))]
```

#### Sync committee updates

*Note*: The function `process_sync_committee_updates` is new.

```python
def process_sync_committee_updates(state: BeaconState) -> None:
    next_epoch = get_current_epoch(state) + Epoch(1)
    if next_epoch % EPOCHS_PER_SYNC_COMMITTEE_PERIOD == 0:
        state.current_sync_committee = state.next_sync_committee
        state.next_sync_committee = get_sync_committee(state, next_epoch + EPOCHS_PER_SYNC_COMMITTEE_PERIOD)
```

## Initialize state for pure Altair testnets and test vectors

This helper function is only for initializing the state for pure Altair testnets and tests.

*Note*: The function `initialize_beacon_state_from_eth1` is modified: (1) using `ALTAIR_FORK_VERSION` as the current fork version, (2) utilizing the Altair `BeaconBlockBody` when constructing the initial `latest_block_header`, and (3) adding initial sync committees.

```python
def initialize_beacon_state_from_eth1(eth1_block_hash: Bytes32,
                                      eth1_timestamp: uint64,
                                      deposits: Sequence[Deposit]) -> BeaconState:
    fork = Fork(
        previous_version=GENESIS_FORK_VERSION,
        current_version=ALTAIR_FORK_VERSION,  # [Modified in Altair]
        epoch=GENESIS_EPOCH,
    )
    state = BeaconState(
        genesis_time=eth1_timestamp + GENESIS_DELAY,
        fork=fork,
        eth1_data=Eth1Data(block_hash=eth1_block_hash, deposit_count=uint64(len(deposits))),
        latest_block_header=BeaconBlockHeader(body_root=hash_tree_root(BeaconBlockBody())),
        randao_mixes=[eth1_block_hash] * EPOCHS_PER_HISTORICAL_VECTOR,  # Seed RANDAO with Eth1 entropy
    )

    # Process deposits
    leaves = list(map(lambda deposit: deposit.data, deposits))
    for index, deposit in enumerate(deposits):
        deposit_data_list = List[DepositData, 2**DEPOSIT_CONTRACT_TREE_DEPTH](*leaves[:index + 1])
        state.eth1_data.deposit_root = hash_tree_root(deposit_data_list)
        process_deposit(state, deposit)

    # Process activations
    for index, validator in enumerate(state.validators):
        balance = state.balances[index]
        validator.effective_balance = min(balance - balance % EFFECTIVE_BALANCE_INCREMENT, MAX_EFFECTIVE_BALANCE)
        if validator.effective_balance == MAX_EFFECTIVE_BALANCE:
            validator.activation_eligibility_epoch = GENESIS_EPOCH
            validator.activation_epoch = GENESIS_EPOCH

    # Set genesis validators root for domain separation and chain versioning
    state.genesis_validators_root = hash_tree_root(state.validators)

    # [New in Altair] Fill in sync committees
    state.current_sync_committee = get_sync_committee(state, get_current_epoch(state))
    state.next_sync_committee = get_sync_committee(state, get_current_epoch(state) + EPOCHS_PER_SYNC_COMMITTEE_PERIOD)

    return state
```<|MERGE_RESOLUTION|>--- conflicted
+++ resolved
@@ -118,12 +118,7 @@
 
 | Name | Value |
 | - | - |
-<<<<<<< HEAD
 | `SYNC_COMMITTEE_SIZE` | `uint64(2**9)` (= 512) |
-| `SYNC_PUBKEYS_PER_AGGREGATE` | `uint64(2**6)` (= 64) |
-=======
-| `SYNC_COMMITTEE_SIZE` | `uint64(2**10)` (= 1,024) |
->>>>>>> 609172d7
 | `INACTIVITY_SCORE_BIAS` | `uint64(4)` |
 
 ### Time parameters
