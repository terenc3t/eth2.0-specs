# Ethereum 2.0 Altair -- Honest Validator

This is an accompanying document to [Ethereum 2.0 Altair -- The Beacon Chain](./beacon-chain.md), which describes the expected actions of a "validator" participating in the Ethereum 2.0 protocol.

## Table of contents

<!-- TOC -->
<!-- START doctoc generated TOC please keep comment here to allow auto update -->
<!-- DON'T EDIT THIS SECTION, INSTEAD RE-RUN doctoc TO UPDATE -->

- [Introduction](#introduction)
- [Prerequisites](#prerequisites)
- [Warning](#warning)
- [Constants](#constants)
  - [Misc](#misc)
- [Containers](#containers)
  - [`SyncCommitteeMessage`](#synccommitteemessage)
  - [`SyncCommitteeContribution`](#synccommitteecontribution)
  - [`ContributionAndProof`](#contributionandproof)
  - [`SignedContributionAndProof`](#signedcontributionandproof)
  - [`SyncAggregatorSelectionData`](#syncaggregatorselectiondata)
- [Validator assignments](#validator-assignments)
  - [Sync Committee](#sync-committee)
  - [Lookahead](#lookahead)
- [Beacon chain responsibilities](#beacon-chain-responsibilities)
  - [Block proposal](#block-proposal)
    - [Preparing a `BeaconBlock`](#preparing-a-beaconblock)
    - [Constructing the `BeaconBlockBody`](#constructing-the-beaconblockbody)
      - [Sync committee](#sync-committee)
    - [Packaging into a `SignedBeaconBlock`](#packaging-into-a-signedbeaconblock)
  - [Attesting and attestation aggregation](#attesting-and-attestation-aggregation)
  - [Sync committees](#sync-committees)
    - [Sync committee messages](#sync-committee-messages)
      - [Prepare sync committee message](#prepare-sync-committee-message)
      - [Broadcast sync committee message](#broadcast-sync-committee-message)
    - [Sync committee contributions](#sync-committee-contributions)
      - [Aggregation selection](#aggregation-selection)
      - [Construct sync committee contribution](#construct-sync-committee-contribution)
        - [Slot](#slot)
        - [Beacon block root](#beacon-block-root)
        - [Subcommittee index](#subcommittee-index)
        - [Aggregation bits](#aggregation-bits)
        - [Signature](#signature)
      - [Broadcast sync committee contribution](#broadcast-sync-committee-contribution)
- [Sync committee subnet stability](#sync-committee-subnet-stability)

<!-- END doctoc generated TOC please keep comment here to allow auto update -->
<!-- /TOC -->

## Introduction

This document represents the expected behavior of an "honest validator" with respect to the Altair upgrade of the Ethereum 2.0 protocol.
It builds on the [previous document for the behavior of an "honest validator" from Phase 0](../phase0/validator.md) of the Ethereum 2.0 protocol.
This previous document is referred to below as the "Phase 0 document".

Altair introduces a new type of committee: the sync committee. Sync committees are responsible for signing each block of the canonical chain and there exists an efficient algorithm for light clients to sync the chain using the output of the sync committees.
See the [sync protocol](./sync-protocol.md) for further details on the light client sync.
Under this network upgrade, validators track their participation in this new committee type and produce the relevant signatures as required.
Block proposers incorporate the (aggregated) sync committee signatures into each block they produce.

## Prerequisites

All terminology, constants, functions, and protocol mechanics defined in the [Altair -- The Beacon Chain](./beacon-chain.md) doc are requisite for this document and used throughout.
Please see this document before continuing and use as a reference throughout.

## Warning

This document is currently illustrative for early Altair testnets and some parts are subject to change, especially pending implementation and profiling of Altair testnets.

## Constants

### Misc

| Name | Value | Unit |
| - | - | :-: |
| `TARGET_AGGREGATORS_PER_SYNC_SUBCOMMITTEE` | `2**2` (= 4) | validators |
| `SYNC_COMMITTEE_SUBNET_COUNT` | `4` | The number of sync committee subnets used in the gossipsub aggregation protocol. |

## Containers

### `SyncCommitteeMessage`

```python
class SyncCommitteeMessage(Container):
    # Slot to which this contribution pertains
    slot: Slot
    # Block root for this signature
    beacon_block_root: Root
    # Index of the validator that produced this signature
    validator_index: ValidatorIndex
    # Signature by the validator over the block root of `slot`
    signature: BLSSignature
```

### `SyncCommitteeContribution`

```python
class SyncCommitteeContribution(Container):
    # Slot to which this contribution pertains
    slot: Slot
    # Block root for this contribution
    beacon_block_root: Root
    # The subcommittee this contribution pertains to out of the broader sync committee
    subcommittee_index: uint64
    # A bit is set if a signature from the validator at the corresponding
    # index in the subcommittee is present in the aggregate `signature`.
    aggregation_bits: Bitvector[SYNC_COMMITTEE_SIZE // SYNC_COMMITTEE_SUBNET_COUNT]
    # Signature by the validator(s) over the block root of `slot`
    signature: BLSSignature
```

### `ContributionAndProof`

```python
class ContributionAndProof(Container):
    aggregator_index: ValidatorIndex
    contribution: SyncCommitteeContribution
    selection_proof: BLSSignature
```

### `SignedContributionAndProof`

```python
class SignedContributionAndProof(Container):
    message: ContributionAndProof
    signature: BLSSignature
```

### `SyncAggregatorSelectionData`

```python
class SyncAggregatorSelectionData(Container):
    slot: Slot
    subcommittee_index: uint64
```

## Validator assignments

A validator determines beacon committee assignments and beacon block proposal duties as defined in the Phase 0 document.

### Sync Committee

To determine sync committee assignments, a validator can run the following function: `is_assigned_to_sync_committee(state, epoch, validator_index)` where `epoch` is an epoch number within the current or next sync committee period.
This function is a predicate indicating the presence or absence of the validator in the corresponding sync committee for the queried sync committee period.

*Note*: Being assigned to a sync committee for a given `slot` means that the validator produces and broadcasts signatures for `slot - 1` for inclusion in `slot`.
This means that when assigned to an `epoch` sync committee signatures must be produced and broadcast for slots on range `[compute_start_slot_at_epoch(epoch) - 1, compute_start_slot_at_epoch(epoch) + SLOTS_PER_EPOCH - 1)`
rather than for the range `[compute_start_slot_at_epoch(epoch), compute_start_slot_at_epoch(epoch) + SLOTS_PER_EPOCH)`.
To reduce complexity during the Altair fork, sync committees are not expected to produce signatures for `compute_epoch_at_slot(ALTAIR_FORK_EPOCH) - 1`.

```python
def compute_sync_committee_period(epoch: Epoch) -> uint64:
    return epoch // EPOCHS_PER_SYNC_COMMITTEE_PERIOD
```

```python
def is_assigned_to_sync_committee(state: BeaconState,
                                  epoch: Epoch,
                                  validator_index: ValidatorIndex) -> bool:
    sync_committee_period = compute_sync_committee_period(epoch)
    current_epoch = get_current_epoch(state)
    current_sync_committee_period = compute_sync_committee_period(current_epoch)
    next_sync_committee_period = current_sync_committee_period + 1
    assert sync_committee_period in (current_sync_committee_period, next_sync_committee_period)

    pubkey = state.validators[validator_index].pubkey
    if sync_committee_period == current_sync_committee_period:
        return pubkey in state.current_sync_committee.pubkeys
    else:  # sync_committee_period == next_sync_committee_period
        return pubkey in state.next_sync_committee.pubkeys
```

### Lookahead

The sync committee shufflings give validators 1 sync committee period of lookahead which amounts to `EPOCHS_PER_SYNC_COMMITTEE_PERIOD` epochs.
At any given `epoch`, the `BeaconState` contains the current `SyncCommittee` and the next `SyncCommittee`.
Once every `EPOCHS_PER_SYNC_COMMITTEE_PERIOD` epochs, the next `SyncCommittee` becomes the current `SyncCommittee` and the next committee is computed and stored.

*Note*: The data required to compute a given committee is not cached in the `BeaconState` after committees are calculated at the period boundaries.
For this reason, *always* get committee assignments via the fields of the `BeaconState` (`current_sync_committee` and `next_sync_committee`) or use the above reference code.

A validator should plan for future sync committee assignments by noting which sync committee periods they are selected for participation.
Specifically, a validator should:
* Upon (re)syncing the chain and upon sync committee period boundaries, check for assignments in the current and next sync committee periods.
* If the validator is in the current sync committee period, then they perform the responsibilities below for sync committee rewards.
* If the validator is in the next sync committee period, they should wait until the next `EPOCHS_PER_SYNC_COMMITTEE_PERIOD` boundary and then perform the responsibilities throughout that period.

## Beacon chain responsibilities

A validator maintains the responsibilities given in the Phase 0 document.

Block proposals are modified to incorporate the sync committee signatures as detailed below.

When assigned to a sync committee, validators have a new responsibility to sign and broadcast beacon block roots during each slot of the sync committee period.
These signatures are aggregated and routed to the proposer over gossip for inclusion into a beacon block.
Assignments to a particular sync committee are infrequent at normal validator counts; however, an action every slot is required when in the current active sync committee.

### Block proposal

Refer to the phase 0 document for the majority of the [block proposal responsibility](../phase0/validator.md#block-proposal).
The validator should follow those instructions to prepare a `SignedBeaconBlock` for inclusion into the chain. All changes are additive to phase 0 and noted below.

#### Preparing a `BeaconBlock`

No change to [Preparing for a `BeaconBlock`](../phase0/validator.md#preparing-for-a-beaconblock).

#### Constructing the `BeaconBlockBody`

Each section of [Constructing the `BeaconBlockBody`](../phase0/validator.md#constructing-the-beaconblockbody) should be followed.
After constructing the `BeaconBlockBody` as per that section, the proposer has an additional task to include the sync committee signatures:

##### Sync committee

The proposer receives a number of `SyncCommitteeContribution`s (wrapped in `SignedContributionAndProof`s on the wire) from validators in the sync committee who are selected to partially aggregate signatures from independent subcommittees formed by breaking the full sync committee into `SYNC_COMMITTEE_SUBNET_COUNT` pieces (see below for details).

The proposer collects the contributions that match their local view of the chain (i.e. `contribution.beacon_block_root == block.parent_root`) for further aggregation when preparing a block.
Of these contributions, proposers should select the best contribution seen across all aggregators for each subnet/subcommittee.
A contribution with more valid signatures is better than a contribution with fewer signatures.

Recall `block.body.sync_aggregate.sync_committee_bits` is a `Bitvector` where the `i`th bit is `True` if the corresponding validator in the sync committee has produced a valid signature,
and that `block.body.sync_aggregate.sync_committee_signature` is the aggregate BLS signature combining all of the valid signatures.

Given a collection of the best seen `contributions` (with no repeating `subcommittee_index` values) and the `BeaconBlock` under construction,
the proposer processes them as follows:

```python
def process_sync_committee_contributions(block: BeaconBlock,
                                         contributions: Set[SyncCommitteeContribution]) -> None:
    sync_aggregate = SyncAggregate()
    signatures = []
    sync_subcommittee_size = SYNC_COMMITTEE_SIZE // SYNC_COMMITTEE_SUBNET_COUNT

    for contribution in contributions:
        subcommittee_index = contribution.subcommittee_index
        for index, participated in enumerate(contribution.aggregation_bits):
            if participated:
                participant_index = sync_subcommittee_size * subcommittee_index + index
                sync_aggregate.sync_committee_bits[participant_index] = True
        signatures.append(contribution.signature)

    sync_aggregate.sync_committee_signature = bls.Aggregate(signatures)

    block.body.sync_aggregate = sync_aggregate
```

*Note*: The resulting block must pass the validations for the `SyncAggregate` defined in `process_sync_committee` defined in the [state transition document](./beacon-chain.md#sync-committee-processing).
In particular, this means `SyncCommitteeContribution`s received from gossip must have a `beacon_block_root` that matches the proposer's local view of the chain.

#### Packaging into a `SignedBeaconBlock`

No change to [Packaging into a `SignedBeaconBlock`](../phase0/validator.md#packaging-into-a-signedbeaconblock).

### Attesting and attestation aggregation

Refer to the phase 0 document for the [attesting](../phase0/validator.md#attesting) and [attestation aggregation](../phase0/validator.md#attestation-aggregation) responsibilities.
There is no change compared to the phase 0 document.

### Sync committees

Sync committee members employ an aggregation scheme to reduce load on the global proposer channel that is monitored by all potential proposers to be able to include the full output of the sync committee every slot.
Sync committee members produce individual signatures on subnets (similar to the attestation subnets) via `SyncCommitteeMessage`s which are then collected by aggregators sampled from the sync subcommittees to produce a `SyncCommitteeContribution` which is gossiped to proposers.
This process occurs each slot.

#### Sync committee messages

##### Prepare sync committee message

If a validator is in the current sync committee (i.e. `is_assigned_to_sync_committee()` above returns `True`), then for every `slot` in the current sync committee period, the validator should prepare a `SyncCommitteeMessage` for the previous slot (`slot - 1`) according to the logic in `get_sync_committee_message` as soon as they have determined the head block of `slot - 1`.

This logic is triggered upon the same conditions as when producing an attestation.
Meaning, a sync committee member should produce and broadcast a `SyncCommitteeMessage` either when (a) the validator has received a valid block from the expected block proposer for the current `slot` or (b) one-third of the slot has transpired (`SECONDS_PER_SLOT / 3` seconds after the start of the slot) -- whichever comes first.

`get_sync_committee_message(state, block_root, validator_index, privkey)` assumes the parameter `state` is the head state corresponding to processing the block up to the current slot as determined by the fork choice (including any empty slots up to the current slot processed with `process_slots` on top of the latest block), `block_root` is the root of the head block, `validator_index` is the index of the validator in the registry `state.validators` controlled by `privkey`, and `privkey` is the BLS private key for the validator.

```python
def get_sync_committee_message(state: BeaconState,
                               block_root: Root,
                               validator_index: ValidatorIndex,
                               privkey: int) -> SyncCommitteeMessage:
    epoch = get_current_epoch(state)
    domain = get_domain(state, DOMAIN_SYNC_COMMITTEE, epoch)
    signing_root = compute_signing_root(block_root, domain)
    signature = bls.Sign(privkey, signing_root)

<<<<<<< HEAD
    return SyncCommitteeMessage(slot=state.slot, validator_index=validator_index, signature=signature)
=======
    return SyncCommitteeSignature(
        slot=state.slot,
        beacon_block_root=block_root,
        validator_index=validator_index,
        signature=signature,
    )
>>>>>>> b3f2635c
```

##### Broadcast sync committee message

The validator broadcasts the assembled signature to the assigned subnet, the `sync_committee_{subnet_id}` pubsub topic.

The `subnet_id` is derived from the position in the sync committee such that the sync committee is divided into "subcommittees".
`subnet_id` can be computed via `compute_subnets_for_sync_committee(state, validator_index)` where `state` is a `BeaconState` during the matching sync committee period.

*Note*: This function returns multiple deduplicated subnets if a given validator index is included multiple times in a given sync committee across multiple subcommittees.

```python
def compute_subnets_for_sync_committee(state: BeaconState, validator_index: ValidatorIndex) -> Set[uint64]:
    next_slot_epoch = compute_epoch_at_slot(Slot(state.slot + 1))
    if compute_sync_committee_period(get_current_epoch(state)) == compute_sync_committee_period(next_slot_epoch):
        sync_committee = state.current_sync_committee
    else:
        sync_committee = state.next_sync_committee

    target_pubkey = state.validators[validator_index].pubkey
    sync_committee_indices = [index for index, pubkey in enumerate(sync_committee.pubkeys) if pubkey == target_pubkey]
    return set([
        uint64(index // (SYNC_COMMITTEE_SIZE // SYNC_COMMITTEE_SUBNET_COUNT))
        for index in sync_committee_indices
    ])
```

*Note*: Subnet assignment does not change during the duration of a validator's assignment to a given sync committee.

*Note*: If a validator has multiple `subnet_id` results from `compute_subnets_for_sync_committee`, the validator should broadcast a copy of the `sync_committee_message` on each of the distinct subnets.

#### Sync committee contributions

Each slot, some sync committee members in each subcommittee are selected to aggregate the `SyncCommitteeMessage`s into a `SyncCommitteeContribution` which is broadcast on a global channel for inclusion into the next block.

##### Aggregation selection

A validator is selected to aggregate based on the value returned by `is_sync_committee_aggregator()` where `signature` is the BLS signature returned by `get_sync_committee_selection_proof()`.
The signature function takes a `BeaconState` with the relevant sync committees for the queried `slot` (i.e. `state.slot` is within the span covered by the current or next sync committee period), the `subcommittee_index` equal to the `subnet_id`, and the `privkey` is the BLS private key associated with the validator.

```python
def get_sync_committee_selection_proof(state: BeaconState,
                                       slot: Slot,
                                       subcommittee_index: uint64,
                                       privkey: int) -> BLSSignature:
    domain = get_domain(state, DOMAIN_SYNC_COMMITTEE_SELECTION_PROOF, compute_epoch_at_slot(slot))
    signing_data = SyncAggregatorSelectionData(
        slot=slot,
        subcommittee_index=subcommittee_index,
    )
    signing_root = compute_signing_root(signing_data, domain)
    return bls.Sign(privkey, signing_root)
```

```python
def is_sync_committee_aggregator(signature: BLSSignature) -> bool:
    modulo = max(1, SYNC_COMMITTEE_SIZE // SYNC_COMMITTEE_SUBNET_COUNT // TARGET_AGGREGATORS_PER_SYNC_SUBCOMMITTEE)
    return bytes_to_uint64(hash(signature)[0:8]) % modulo == 0
```

*NOTE*: The set of aggregators generally changes every slot; however, the assignments can be computed ahead of time as soon as the committee is known.

##### Construct sync committee contribution

If a validator is selected to aggregate the `SyncCommitteeMessage`s produced on a subnet during a given `slot`, they construct an aggregated `SyncCommitteeContribution`.

Given all of the (valid) collected `sync_committee_messages: Set[SyncCommitteeMessage]` from the `sync_committee_{subnet_id}` gossip during the selected `slot` with an equivalent `beacon_block_root` to that of the aggregator, the aggregator creates a `contribution: SyncCommitteeContribution` with the following fields:

###### Slot

Set `contribution.slot = state.slot` where `state` is the `BeaconState` for the slot in question.

###### Beacon block root

Set `contribution.beacon_block_root = beacon_block_root` from the `beacon_block_root` found in the `sync_committee_messages`.

###### Subcommittee index

Set `contribution.subcommittee_index` to the index for the subcommittee index corresponding to the subcommittee assigned to this subnet. This index matches the `subnet_id` used to derive the topic name.

###### Aggregation bits

Let `contribution.aggregation_bits` be a `Bitvector[SYNC_COMMITTEE_SIZE // SYNC_COMMITTEE_SUBNET_COUNT]`, where the `index`th bit is set in the `Bitvector` for each corresponding validator included in this aggregate from the corresponding subcommittee.
An aggregator finds the index in the sync committee (as determined by a reverse pubkey lookup on `state.current_sync_committee.pubkeys`) for a given validator referenced by `sync_committee_message.validator_index` and maps the sync committee index to an index in the subcommittee (along with the prior `subcommittee_index`). This index within the subcommittee is set in `contribution.aggegration_bits`.

For example, if a validator with index `2044` is pseudo-randomly sampled to sync committee index `135`. This sync committee index maps to `subcommittee_index` `1` with position `7` in the `Bitvector` for the contribution.

*Note*: A validator **could be included multiple times** in a given subcommittee such that multiple bits are set for a single `SyncCommitteeMessage`.

###### Signature

Set `contribution.signature = aggregate_signature` where `aggregate_signature` is obtained by assembling the appropriate collection of `BLSSignature`s from the set of `sync_committee_messages` and using the `bls.Aggregate()` function to produce an aggregate `BLSSignature`.

The collection of input signatures should include one signature per validator who had a bit set in the `aggregation_bits` bitfield, with repeated signatures if one validator maps to multiple indices within the subcommittee.

##### Broadcast sync committee contribution

If the validator is selected to aggregate (`is_sync_committee_aggregator()`), then they broadcast their best aggregate as a `SignedContributionAndProof` to the global aggregate channel (`sync_committee_contribution_and_proof` topic) two-thirds of the way through the `slot`-that is, `SECONDS_PER_SLOT * 2 / 3` seconds after the start of `slot`.

Selection proofs are provided in `ContributionAndProof` to prove to the gossip channel that the validator has been selected as an aggregator.

`ContributionAndProof` messages are signed by the aggregator and broadcast inside of `SignedContributionAndProof` objects to prevent a class of DoS attacks and message forgeries.

First, `contribution_and_proof = get_contribution_and_proof(state, validator_index, contribution, privkey)` is constructed.

```python
def get_contribution_and_proof(state: BeaconState,
                               aggregator_index: ValidatorIndex,
                               contribution: SyncCommitteeContribution,
                               privkey: int) -> ContributionAndProof:
    selection_proof = get_sync_committee_selection_proof(
        state,
        contribution.slot,
        contribution.subcommittee_index,
        privkey,
    )
    return ContributionAndProof(
        aggregator_index=aggregator_index,
        contribution=contribution,
        selection_proof=selection_proof,
    )
```

Then `signed_contribution_and_proof = SignedContributionAndProof(message=contribution_and_proof, signature=signature)` is constructed and broadcast. Where `signature` is obtained from:

```python
def get_contribution_and_proof_signature(state: BeaconState,
                                         contribution_and_proof: ContributionAndProof,
                                         privkey: int) -> BLSSignature:
    contribution = contribution_and_proof.contribution
    domain = get_domain(state, DOMAIN_CONTRIBUTION_AND_PROOF, compute_epoch_at_slot(contribution.slot))
    signing_root = compute_signing_root(contribution_and_proof, domain)
    return bls.Sign(privkey, signing_root)
```

## Sync committee subnet stability

The sync committee subnets need special care to ensure stability given the relatively low number of validators involved in the sync committee at any particular time.
To provide this stability, a validator must do the following:

* Maintain advertisement of the subnet the validator in the sync committee is assigned to in their node's ENR as soon as they have joined the subnet.
Subnet assignments are known `EPOCHS_PER_SYNC_COMMITTEE_PERIOD` epochs in advance and can be computed with `compute_subnets_for_sync_committee` defined above.
ENR advertisement is indicated by setting the appropriate bit(s) of the bitfield found under the `syncnets` key in the ENR corresponding to the derived `subnet_id`(s).
Any bits modified for the sync committee responsibilities are unset in the ENR once the node no longer has any validators in the subcommittee.

  *Note*: The first sync committee from phase 0 to the Altair fork will not be known until the fork happens, which implies subnet assignments are not known until then.
Early sync committee members should listen for topic subscriptions from peers and employ discovery via the ENR advertisements near the fork boundary to form initial subnets.
Some early sync committee rewards may be missed while the initial subnets form.

* To join a sync committee subnet, select a random number of epochs before the end of the current sync committee period between 1 and `SYNC_COMMITTEE_SUBNET_COUNT`, inclusive.
Validators should join their member subnet at the beginning of the epoch they have randomly selected.
For example, if the next sync committee period starts at epoch `853,248` and the validator randomly selects an offset of `3`, they should join the subnet at the beginning of epoch `853,245`.
Validators should leverage the lookahead period on sync committee assignments so that they can join the appropriate subnets ahead of their assigned sync committee period.<|MERGE_RESOLUTION|>--- conflicted
+++ resolved
@@ -282,16 +282,12 @@
     signing_root = compute_signing_root(block_root, domain)
     signature = bls.Sign(privkey, signing_root)
 
-<<<<<<< HEAD
-    return SyncCommitteeMessage(slot=state.slot, validator_index=validator_index, signature=signature)
-=======
-    return SyncCommitteeSignature(
+    return SyncCommitteeMessage(
         slot=state.slot,
         beacon_block_root=block_root,
         validator_index=validator_index,
         signature=signature,
     )
->>>>>>> b3f2635c
 ```
 
 ##### Broadcast sync committee message
