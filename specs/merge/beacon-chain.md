--- conflicted
+++ resolved
@@ -92,22 +92,16 @@
     parent_hash: Hash32
     coinbase: Bytes20  # 'beneficiary' in the yellow paper
     state_root: Bytes32
+    receipt_root: Bytes32  # 'receipts root' in the yellow paper
     logs_bloom: ByteVector[BYTES_PER_LOGS_BLOOM]
-    receipt_root: Bytes32  # 'receipts root' in the yellow paper
+    random: Bytes32  # 'difficulty' in the yellow paper
     block_number: uint64  # 'number' in the yellow paper
     gas_limit: uint64
     gas_used: uint64
     timestamp: uint64
-<<<<<<< HEAD
-    receipt_root: Bytes32
-    logs_bloom: ByteVector[BYTES_PER_LOGS_BLOOM]
-    random: Bytes32  # 'difficulty' in the yellow paper
-    transactions: List[OpaqueTransaction, MAX_EXECUTION_TRANSACTIONS]
-=======
     # Extra payload fields
     block_hash: Hash32  # Hash of execution block
     transactions: List[Transaction, MAX_TRANSACTIONS_PER_PAYLOAD]
->>>>>>> 878b15df
 ```
 
 #### `ExecutionPayloadHeader`
@@ -118,20 +112,15 @@
     parent_hash: Hash32
     coinbase: Bytes20
     state_root: Bytes32
+    receipt_root: Bytes32
     logs_bloom: ByteVector[BYTES_PER_LOGS_BLOOM]
-    receipt_root: Bytes32
+    random: Bytes32
     block_number: uint64
     gas_limit: uint64
     gas_used: uint64
     timestamp: uint64
-<<<<<<< HEAD
-    receipt_root: Bytes32
-    logs_bloom: ByteVector[BYTES_PER_LOGS_BLOOM]
-    random: Bytes32
-=======
     # Extra payload fields
     block_hash: Hash32  # Hash of execution block
->>>>>>> 878b15df
     transactions_root: Root
 ```
 
@@ -201,15 +190,10 @@
     process_randao(state, block.body)
     process_eth1_data(state, block.body)
     process_operations(state, block.body)
-<<<<<<< HEAD
-    # [New in Merge] Pre-merge, skip execution payload processing
-    if is_execution_enabled(state, block):
+    if is_execution_enabled(state, block.body):
+        # [New in Merge]
         randao_mix = get_randao_mix(state, get_current_epoch(state))
         process_execution_payload(state, block.body.execution_payload, randao_mix, EXECUTION_ENGINE)
-=======
-    if is_execution_enabled(state, block.body):
-        process_execution_payload(state, block.body.execution_payload, EXECUTION_ENGINE)  # [New in Merge]
->>>>>>> 878b15df
 ```
 
 ### Execution payload processing
@@ -217,42 +201,15 @@
 #### `process_execution_payload`
 
 ```python
-<<<<<<< HEAD
 def process_execution_payload(state: BeaconState,
-                              execution_payload: ExecutionPayload,
+                              payload: ExecutionPayload,
                               randao_mix: Bytes32,
                               execution_engine: ExecutionEngine) -> None:
-    """
-    Note: This function is designed to be able to be run in parallel with the other `process_block` sub-functions
-    """
-    if is_transition_completed(state):
-        assert execution_payload.parent_hash == state.latest_execution_payload_header.block_hash
-        assert execution_payload.number == state.latest_execution_payload_header.number + 1
-        assert execution_payload.random == randao_mix
-
-    assert execution_payload.timestamp == compute_time_at_slot(state, state.slot)
-
-    assert execution_engine.new_block(execution_payload)
-
-    state.latest_execution_payload_header = ExecutionPayloadHeader(
-        block_hash=execution_payload.block_hash,
-        parent_hash=execution_payload.parent_hash,
-        coinbase=execution_payload.coinbase,
-        state_root=execution_payload.state_root,
-        number=execution_payload.number,
-        gas_limit=execution_payload.gas_limit,
-        gas_used=execution_payload.gas_used,
-        timestamp=execution_payload.timestamp,
-        receipt_root=execution_payload.receipt_root,
-        logs_bloom=execution_payload.logs_bloom,
-        random=execution_payload.random,
-        transactions_root=hash_tree_root(execution_payload.transactions),
-=======
-def process_execution_payload(state: BeaconState, payload: ExecutionPayload, execution_engine: ExecutionEngine) -> None:
-    # Verify consistency of the parent hash and block number
+    # Verify consistency of the parent hash, block number and random
     if is_merge_complete(state):
         assert payload.parent_hash == state.latest_execution_payload_header.block_hash
         assert payload.block_number == state.latest_execution_payload_header.block_number + uint64(1)
+        assert payload.random == randao_mix
     # Verify timestamp
     assert payload.timestamp == compute_timestamp_at_slot(state, state.slot)
     # Verify the execution payload is valid
@@ -262,15 +219,15 @@
         parent_hash=payload.parent_hash,
         coinbase=payload.coinbase,
         state_root=payload.state_root,
+        receipt_root=payload.receipt_root,
         logs_bloom=payload.logs_bloom,
-        receipt_root=payload.receipt_root,
+        random=payload.random,
         block_number=payload.block_number,
         gas_limit=payload.gas_limit,
         gas_used=payload.gas_used,
         timestamp=payload.timestamp,
         block_hash=payload.block_hash,
         transactions_root=hash_tree_root(payload.transactions),
->>>>>>> 878b15df
     )
 ```
 
@@ -316,28 +273,10 @@
     # Set genesis validators root for domain separation and chain versioning
     state.genesis_validators_root = hash_tree_root(state.validators)
 
-<<<<<<< HEAD
-    # [New in Merge] Construct execution payload header
-    # Note: initialized with zero block height
-    state.latest_execution_payload_header = ExecutionPayloadHeader(
-        block_hash=eth1_block_hash,
-        parent_hash=Hash32(),
-        coinbase=Bytes20(),
-        state_root=Bytes32(),
-        number=uint64(0),
-        gas_limit=uint64(0),
-        gas_used=uint64(0),
-        timestamp=eth1_timestamp,
-        receipt_root=Bytes32(),
-        logs_bloom=ByteVector[BYTES_PER_LOGS_BLOOM](),
-        random=randao_seed,
-        transactions_root=Root(),
-    )
-=======
     # [New in Merge] Initialize the execution payload header (with block number set to 0)
     state.latest_execution_payload_header.block_hash = eth1_block_hash
     state.latest_execution_payload_header.timestamp = eth1_timestamp
->>>>>>> 878b15df
+    state.latest_execution_payload_header.random = randao_seed
 
     return state
 ```