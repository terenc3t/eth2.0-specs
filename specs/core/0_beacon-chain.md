--- conflicted
+++ resolved
@@ -68,12 +68,8 @@
         - [`get_permuted_index`](#get_permuted_index)
         - [`get_split_offset`](#get_split_offset)
         - [`get_epoch_committee_count`](#get_epoch_committee_count)
-<<<<<<< HEAD
-        - [`get_shuffling`](#get_shuffling)
-=======
         - [`compute_committee`](#compute_committee)
         - [`get_previous_epoch_committee_count`](#get_previous_epoch_committee_count)
->>>>>>> db63b3e0
         - [`get_current_epoch_committee_count`](#get_current_epoch_committee_count)
         - [`get_crosslink_committees_at_slot`](#get_crosslink_committees_at_slot)
         - [`get_block_root`](#get_block_root)
@@ -935,21 +931,10 @@
         current_epoch_committees = get_current_epoch_committee_count(state)
         start_shard = (state.latest_start_shard + EPOCH_LENGTH * current_epoch_committees) % SHARD_COUNT
 
-<<<<<<< HEAD
-    shuffling = get_shuffling(
-        generate_seed(state, epoch),
-        state.validator_registry,
-        epoch,
-    )
-    offset = slot % SLOTS_PER_EPOCH
-    committees_per_slot = committees_per_epoch // SLOTS_PER_EPOCH
-    slot_start_shard = (start_shard + committees_per_slot * offset) % SHARD_COUNT
-=======
     indices = get_active_validator_indices(state.validator_registry, shuffling_epoch)
     committees_per_slot = committees_per_epoch // SLOTS_PER_EPOCH
     offset = slot % SLOTS_PER_EPOCH
     slot_start_shard = (shuffling_start_shard + committees_per_slot * offset) % SHARD_COUNT
->>>>>>> db63b3e0
 
     return [
         (
@@ -1550,16 +1535,7 @@
 
         # Randomness and committees
         latest_randao_mixes=Vector([ZERO_HASH for _ in range(LATEST_RANDAO_MIXES_LENGTH)]),
-<<<<<<< HEAD
         latest_start_shard=GENESIS_START_SHARD,
-=======
-        previous_shuffling_start_shard=GENESIS_START_SHARD,
-        current_shuffling_start_shard=GENESIS_START_SHARD,
-        previous_shuffling_epoch=GENESIS_EPOCH - 1,
-        current_shuffling_epoch=GENESIS_EPOCH,
-        previous_shuffling_seed=ZERO_HASH,
-        current_shuffling_seed=ZERO_HASH,
->>>>>>> db63b3e0
 
         # Finality
         previous_epoch_attestations=[],
@@ -2139,27 +2115,10 @@
     # Check if we should update, and if so, update
     if state.finalized_epoch > state.validator_registry_update_epoch:
         update_validator_registry(state)
-<<<<<<< HEAD
     state.latest_start_shard = (
         state.latest_start_shard +
         get_current_epoch_committee_count(state)
     ) % SHARD_COUNT
-=======
-        # If we update the registry, update the shuffling data and shards as well
-        state.current_shuffling_epoch = next_epoch
-        state.current_shuffling_start_shard = (
-            state.current_shuffling_start_shard +
-            get_current_epoch_committee_count(state)
-        ) % SHARD_COUNT
-        state.current_shuffling_seed = generate_seed(state, state.current_shuffling_epoch)
-    else:
-        # If processing at least one crosslink keeps failing, then reshuffle every power of two,
-        # but don't update the current_shuffling_start_shard
-        epochs_since_last_registry_update = current_epoch - state.validator_registry_update_epoch
-        if epochs_since_last_registry_update > 1 and is_power_of_two(epochs_since_last_registry_update):
-            state.current_shuffling_epoch = next_epoch
-            state.current_shuffling_seed = generate_seed(state, state.current_shuffling_epoch)
->>>>>>> db63b3e0
 ```
 
 **Invariant**: the active index root that is hashed into the shuffling seed actually is the `hash_tree_root` of the validator set that is used for that epoch.
@@ -2410,14 +2369,9 @@
         attestation.data.previous_crosslink,  # Case 1: latest crosslink matches previous crosslink
         Crosslink(                            # Case 2: latest crosslink matches current crosslink
             crosslink_data_root=attestation.data.crosslink_data_root,
-<<<<<<< HEAD
             epoch=min(slot_to_epoch(attestation.data.slot),
                       attestation.data.previous_crosslink.epoch + MAX_CROSSLINK_EPOCHS)
         )
-=======
-            epoch=target_epoch,
-        ),
->>>>>>> db63b3e0
     }
 
     # Check custody bits [to be generalised in phase 1]
