# Ethereum 2.0 Phase 0 -- The Beacon Chain

**NOTICE**: This document is a work-in-progress for researchers and implementers. It reflects recent spec changes and takes precedence over the Python proof-of-concept implementation [[python-poc]](#ref-python-poc).

## Table of contents
<!-- TOC -->

- [Ethereum 2.0 Phase 0 -- The Beacon Chain](#ethereum-20-phase-0----the-beacon-chain)
    - [Table of contents](#table-of-contents)
    - [Introduction](#introduction)
    - [Notation](#notation)
    - [Terminology](#terminology)
    - [Constants](#constants)
        - [Misc](#misc)
        - [Deposit contract](#deposit-contract)
        - [Gwei values](#gwei-values)
        - [Initial values](#initial-values)
        - [Time parameters](#time-parameters)
        - [State list lengths](#state-list-lengths)
        - [Reward and penalty quotients](#reward-and-penalty-quotients)
        - [Status flags](#status-flags)
        - [Max transactions per block](#max-transactions-per-block)
        - [Signature domains](#signature-domains)
    - [Data structures](#data-structures)
        - [Beacon chain transactions](#beacon-chain-transactions)
            - [Proposer slashings](#proposer-slashings)
                - [`ProposerSlashing`](#proposerslashing)
            - [Attester slashings](#attester-slashings)
                - [`AttesterSlashing`](#attesterslashing)
                - [`SlashableAttestation`](#slashableattestation)
            - [Attestations](#attestations)
                - [`Attestation`](#attestation)
                - [`AttestationData`](#attestationdata)
                - [`AttestationDataAndCustodyBit`](#attestationdataandcustodybit)
            - [Deposits](#deposits)
                - [`Deposit`](#deposit)
                - [`DepositData`](#depositdata)
                - [`DepositInput`](#depositinput)
            - [Voluntary exits](#voluntary-exits)
                - [`VoluntaryExit`](#voluntaryexit)
            - [Transfers](#transfers)
                - [`Transfer`](#transfer)
        - [Beacon chain blocks](#beacon-chain-blocks)
            - [`BeaconBlock`](#beaconblock)
            - [`BeaconBlockBody`](#beaconblockbody)
            - [`ProposalSignedData`](#proposalsigneddata)
        - [Beacon chain state](#beacon-chain-state)
            - [`BeaconState`](#beaconstate)
            - [`Validator`](#validator)
            - [`Crosslink`](#crosslink)
            - [`PendingAttestation`](#pendingattestation)
            - [`Fork`](#fork)
            - [`Eth1Data`](#eth1data)
            - [`Eth1DataVote`](#eth1datavote)
    - [Custom Types](#custom-types)
    - [Helper functions](#helper-functions)
        - [`hash`](#hash)
        - [`hash_tree_root`](#hash_tree_root)
        - [`slot_to_epoch`](#slot_to_epoch)
        - [`get_previous_epoch`](#get_previous_epoch)
        - [`get_current_epoch`](#get_current_epoch)
        - [`get_epoch_start_slot`](#get_epoch_start_slot)
        - [`is_active_validator`](#is_active_validator)
        - [`get_active_validator_indices`](#get_active_validator_indices)
        - [`get_permuted_index`](#get_permuted_index)
        - [`split`](#split)
        - [`get_epoch_committee_count`](#get_epoch_committee_count)
        - [`get_shuffling`](#get_shuffling)
        - [`get_previous_epoch_committee_count`](#get_previous_epoch_committee_count)
        - [`get_current_epoch_committee_count`](#get_current_epoch_committee_count)
        - [`get_next_epoch_committee_count`](#get_next_epoch_committee_count)
        - [`get_crosslink_committees_at_slot`](#get_crosslink_committees_at_slot)
        - [`get_block_root`](#get_block_root)
        - [`get_randao_mix`](#get_randao_mix)
        - [`get_active_index_root`](#get_active_index_root)
        - [`generate_seed`](#generate_seed)
        - [`get_beacon_proposer_index`](#get_beacon_proposer_index)
        - [`merkle_root`](#merkle_root)
        - [`get_attestation_participants`](#get_attestation_participants)
        - [`is_power_of_two`](#is_power_of_two)
        - [`int_to_bytes1`, `int_to_bytes2`, ...](#int_to_bytes1-int_to_bytes2-)
        - [`bytes_to_int`](#bytes_to_int)
        - [`get_effective_balance`](#get_effective_balance)
        - [`get_total_balance`](#get_total_balance)
        - [`get_fork_version`](#get_fork_version)
        - [`get_domain`](#get_domain)
        - [`get_bitfield_bit`](#get_bitfield_bit)
        - [`verify_bitfield`](#verify_bitfield)
        - [`verify_slashable_attestation`](#verify_slashable_attestation)
        - [`is_double_vote`](#is_double_vote)
        - [`is_surround_vote`](#is_surround_vote)
        - [`integer_squareroot`](#integer_squareroot)
        - [`get_entry_exit_effect_epoch`](#get_entry_exit_effect_epoch)
        - [`bls_verify`](#bls_verify)
        - [`bls_verify_multiple`](#bls_verify_multiple)
        - [`bls_aggregate_pubkeys`](#bls_aggregate_pubkeys)
        - [`validate_proof_of_possession`](#validate_proof_of_possession)
        - [`process_deposit`](#process_deposit)
        - [Routines for updating validator status](#routines-for-updating-validator-status)
            - [`activate_validator`](#activate_validator)
            - [`initiate_validator_exit`](#initiate_validator_exit)
            - [`exit_validator`](#exit_validator)
            - [`slash_validator`](#slash_validator)
            - [`prepare_validator_for_withdrawal`](#prepare_validator_for_withdrawal)
    - [Ethereum 1.0 deposit contract](#ethereum-10-deposit-contract)
        - [Deposit arguments](#deposit-arguments)
        - [Withdrawal credentials](#withdrawal-credentials)
        - [`Deposit` logs](#deposit-logs)
        - [`Eth2Genesis` log](#eth2genesis-log)
        - [Vyper code](#vyper-code)
    - [On genesis](#on-genesis)
    - [Beacon chain processing](#beacon-chain-processing)
        - [Beacon chain fork choice rule](#beacon-chain-fork-choice-rule)
    - [Beacon chain state transition function](#beacon-chain-state-transition-function)
        - [Per-slot processing](#per-slot-processing)
            - [Slot](#slot)
            - [Block roots](#block-roots)
        - [Per-block processing](#per-block-processing)
            - [Slot](#slot-1)
            - [Proposer signature](#proposer-signature)
            - [RANDAO](#randao)
            - [Eth1 data](#eth1-data)
            - [Transactions](#transactions)
                - [Proposer slashings](#proposer-slashings-1)
                - [Attester slashings](#attester-slashings-1)
                - [Attestations](#attestations-1)
                - [Deposits](#deposits-1)
<<<<<<< HEAD
                - [Voluntary exits](#voluntary-exits-1)
=======
                - [Exits](#exits-1)
                - [Transfers](#transfers-1)
>>>>>>> eadfa20b
        - [Per-epoch processing](#per-epoch-processing)
            - [Helper variables](#helper-variables)
            - [Eth1 data](#eth1-data-1)
            - [Justification](#justification)
            - [Crosslinks](#crosslinks)
            - [Rewards and penalties](#rewards-and-penalties)
                - [Justification and finalization](#justification-and-finalization)
                - [Attestation inclusion](#attestation-inclusion)
                - [Crosslinks](#crosslinks-1)
            - [Ejections](#ejections)
            - [Validator registry and shuffling seed data](#validator-registry-and-shuffling-seed-data)
            - [Final updates](#final-updates)
        - [State root verification](#state-root-verification)
- [References](#references)
    - [Normative](#normative)
    - [Informative](#informative)
- [Copyright](#copyright)

<!-- /TOC -->

## Introduction

This document represents the specification for Phase 0 of Ethereum 2.0 -- The Beacon Chain.

At the core of Ethereum 2.0 is a system chain called the "beacon chain". The beacon chain stores and manages the registry of [validators](#dfn-validator). In the initial deployment phases of Ethereum 2.0 the only mechanism to become a [validator](#dfn-validator) is to make a one-way ETH transaction to a deposit contract on Ethereum 1.0. Activation as a [validator](#dfn-validator) happens when Ethereum 1.0 deposit receipts are processed by the beacon chain, the activation balance is reached, and after a queuing process. Exit is either voluntary or done forcibly as a penalty for misbehavior.

The primary source of load on the beacon chain is "attestations". Attestations are availability votes for a shard block, and simultaneously proof of stake votes for a beacon block. A sufficient number of attestations for the same shard block create a "crosslink", confirming the shard segment up to that shard block into the beacon chain. Crosslinks also serve as infrastructure for asynchronous cross-shard communication.

## Notation

Code snippets appearing in `this style` are to be interpreted as Python code.

## Terminology

* **Validator** <a id="dfn-validator"></a> - a registered participant in the beacon chain. You can become one by sending Ether into the Ethereum 1.0 deposit contract.
* **Active validator** <a id="dfn-active-validator"></a> - an active participant in the Ethereum 2.0 consensus invited to, among other things, propose and attest to blocks and vote for crosslinks.
* **Committee** - a (pseudo-) randomly sampled subset of [active validators](#dfn-active-validator). When a committee is referred to collectively, as in "this committee attests to X", this is assumed to mean "some subset of that committee that contains enough [validators](#dfn-validator) that the protocol recognizes it as representing the committee".
* **Proposer** - the [validator](#dfn-validator) that creates a beacon chain block
* **Attester** - a [validator](#dfn-validator) that is part of a committee that needs to sign off on a beacon chain block while simultaneously creating a link (crosslink) to a recent shard block on a particular shard chain.
* **Beacon chain** - the central PoS chain that is the base of the sharding system.
* **Shard chain** - one of the chains on which user transactions take place and account data is stored.
* **Block root** - a 32-byte Merkle root of a beacon chain block or shard chain block. Previously called "block hash".
* **Crosslink** - a set of signatures from a committee attesting to a block in a shard chain, which can be included into the beacon chain. Crosslinks are the main means by which the beacon chain "learns about" the updated state of shard chains.
* **Slot** - a period during which one proposer has the ability to create a beacon chain block and some attesters have the ability to make attestations
* **Epoch** - an aligned span of slots during which all [validators](#dfn-validator) get exactly one chance to make an attestation
* **Finalized**, **justified** - see Casper FFG finalization [[casper-ffg]](#ref-casper-ffg)
* **Withdrawal period** - the number of slots between a [validator](#dfn-validator) exit and the [validator](#dfn-validator) balance being withdrawable
* **Genesis time** - the Unix time of the genesis beacon chain block at slot 0

## Constants

### Misc

| Name | Value |
| - | - | :-: |
| `SHARD_COUNT` | `2**10` (= 1,024) |
| `TARGET_COMMITTEE_SIZE` | `2**7` (= 128) |
| `MAX_BALANCE_CHURN_QUOTIENT` | `2**5` (= 32) |
| `BEACON_CHAIN_SHARD_NUMBER` | `2**64 - 1` |
| `MAX_INDICES_PER_SLASHABLE_VOTE` | `2**12` (= 4,096) |
| `MAX_EXIT_DEQUEUES_PER_EPOCH` | `2**2` (= 4) |
| `SHUFFLE_ROUND_COUNT` | 90 |

* For the safety of crosslinks `TARGET_COMMITTEE_SIZE` exceeds [the recommended minimum committee size of 111](https://vitalik.ca/files/Ithaca201807_Sharding.pdf); with sufficient active validators (at least `SLOTS_PER_EPOCH * TARGET_COMMITTEE_SIZE`), the shuffling algorithm ensures committee sizes at least `TARGET_COMMITTEE_SIZE`. (Unbiasable randomness with a Verifiable Delay Function (VDF) will improve committee robustness and lower the safe minimum committee size.)

### Deposit contract

| Name | Value |
| - | - |
| `DEPOSIT_CONTRACT_ADDRESS` | **TBD** |
| `DEPOSIT_CONTRACT_TREE_DEPTH` | `2**5` (= 32) |

### Gwei values

| Name | Value | Unit |
| - | - | :-: |
| `MIN_DEPOSIT_AMOUNT` | `2**0 * 1e9` (= 1,000,000,000) | Gwei |
| `MAX_DEPOSIT_AMOUNT` | `2**5 * 1e9` (= 32,000,000,000) | Gwei |
| `FORK_CHOICE_BALANCE_INCREMENT` | `2**0 * 1e9` (= 1,000,000,000) | Gwei |
| `EJECTION_BALANCE` | `2**4 * 1e9` (= 16,000,000,000) | Gwei |

### Initial values

| Name | Value |
| - | - |
| `GENESIS_FORK_VERSION` | `0` |
| `GENESIS_SLOT` | `2**63` |
| `GENESIS_EPOCH` | `slot_to_epoch(GENESIS_SLOT)` |
| `GENESIS_START_SHARD` | `0` |
| `FAR_FUTURE_EPOCH` | `2**64 - 1` |
| `ZERO_HASH` | `int_to_bytes32(0)` |
| `EMPTY_SIGNATURE` | `int_to_bytes96(0)` |
| `BLS_WITHDRAWAL_PREFIX_BYTE` | `int_to_bytes1(0)` |

* `GENESIS_SLOT` should be at least as large in terms of time as the largest of the time parameters or state list lengths below (ie. it should be at least as large as any value measured in slots, and at least `SLOTS_PER_EPOCH` times as large as any value measured in epochs).

### Time parameters

| Name | Value | Unit | Duration |
| - | - | :-: | :-: |
| `SECONDS_PER_SLOT` | `6` | seconds | 6 seconds |
| `MIN_ATTESTATION_INCLUSION_DELAY` | `2**2` (= 4) | slots | 24 seconds |
<<<<<<< HEAD
| `SLOTS_PER_EPOCH` | `2**6` (= 64) | slots | 6.4 minutes |
| `MIN_SEED_LOOKAHEAD` | `2**0` (= 1) | epochs | 6.4 minutes |
| `ACTIVATION_EXIT_DELAY` | `2**2` (= 4) | epochs | 25.6 minutes |
| `EPOCHS_PER_ETH1_VOTING_PERIOD` | `2**4` (= 16) | epochs | ~1.7 hours |
| `MIN_VALIDATOR_WITHDRAWAL_DELAY` | `2**8` (= 256) | epochs | ~27 hours |
| `MIN_EXIT_EPOCHS_BEFORE_TRANSFER` | `2**13` (= 8,192) | epochs | ~36 days |
=======
| `EPOCH_LENGTH` | `2**6` (= 64) | slots | 6.4 minutes |
| `SEED_LOOKAHEAD` | `2**0` (= 1) | epochs | 6.4 minutes |
| `ENTRY_EXIT_DELAY` | `2**2` (= 4) | epochs | 25.6 minutes |
| `ETH1_DATA_VOTING_PERIOD` | `2**4` (= 16) | epochs | ~1.7 hours |
| `MIN_VALIDATOR_WITHDRAWABILITY_DELAY` | `2**8` (= 256) | epochs | ~27 hours |
>>>>>>> eadfa20b

### State list lengths

| Name | Value | Unit | Duration |
| - | - | :-: | :-: |
| `LATEST_BLOCK_ROOTS_LENGTH` | `2**13` (= 8,192) | slots | ~13 hours |
| `LATEST_RANDAO_MIXES_LENGTH` | `2**13` (= 8,192) | epochs | ~36 days |
| `LATEST_ACTIVE_INDEX_ROOTS_LENGTH` | `2**13` (= 8,192) | epochs | ~36 days |
| `LATEST_SLASHED_EXIT_LENGTH` | `2**13` (= 8,192) | epochs | ~36 days |

### Reward and penalty quotients

| Name | Value |
| - | - |
| `BASE_REWARD_QUOTIENT` | `2**5` (= 32) |
| `WHISTLEBLOWER_REWARD_QUOTIENT` | `2**9` (= 512) |
| `ATTESTATION_INCLUSION_REWARD_QUOTIENT` | `2**3` (= 8) |
| `INACTIVITY_PENALTY_QUOTIENT` | `2**24` (= 16,777,216) |

* The `BASE_REWARD_QUOTIENT` parameter dictates the per-epoch reward. It corresponds to ~2.54% annual interest assuming 10 million participating ETH in every epoch.
* The `INACTIVITY_PENALTY_QUOTIENT` equals `INVERSE_SQRT_E_DROP_TIME**2` where `INVERSE_SQRT_E_DROP_TIME := 2**12 epochs` (~18 days) is the time it takes the inactivity penalty to reduce the balance of non-participating [validators](#dfn-validator) to about `1/sqrt(e) ~= 60.6%`. Indeed, the balance retained by offline [validators](#dfn-validator) after `n` epochs is about `(1-1/INACTIVITY_PENALTY_QUOTIENT)**(n**2/2)` so after `INVERSE_SQRT_E_DROP_TIME` epochs it is roughly `(1-1/INACTIVITY_PENALTY_QUOTIENT)**(INACTIVITY_PENALTY_QUOTIENT/2) ~= 1/sqrt(e)`.

### Status flags

| Name | Value |
| - | - |
| `INITIATED_EXIT` | `2**0` (= 1) |

### Max transactions per block

| Name | Value |
| - | - |
| `MAX_PROPOSER_SLASHINGS` | `2**4` (= 16) |
| `MAX_ATTESTER_SLASHINGS` | `2**0` (= 1) |
| `MAX_ATTESTATIONS` | `2**7` (= 128) |
| `MAX_DEPOSITS` | `2**4` (= 16) |
| `MAX_VOLUNTARY_EXITS` | `2**4` (= 16) |
| `MAX_TRANSFERS` | `2**4` (= 16) |

### Signature domains

| Name | Value |
| - | - |
| `DOMAIN_DEPOSIT` | `0` |
| `DOMAIN_ATTESTATION` | `1` |
| `DOMAIN_PROPOSAL` | `2` |
| `DOMAIN_EXIT` | `3` |
| `DOMAIN_RANDAO` | `4` |
| `DOMAIN_TRANSFER` | `5` |

## Data structures

The following data structures are defined as [SimpleSerialize (SSZ)](https://github.com/ethereum/eth2.0-specs/blob/master/specs/simple-serialize.md) objects.

### Beacon chain transactions

#### Proposer slashings

##### `ProposerSlashing`

```python
{
    # Proposer index
    'proposer_index': 'uint64',
    # First proposal data
    'proposal_data_1': ProposalSignedData,
    # First proposal signature
    'proposal_signature_1': 'bytes96',
    # Second proposal data
    'proposal_data_2': ProposalSignedData,
    # Second proposal signature
    'proposal_signature_2': 'bytes96',
}
```

#### Attester slashings

##### `AttesterSlashing`

```python
{
    # First slashable attestation
    'slashable_attestation_1': SlashableAttestation,
    # Second slashable attestation
    'slashable_attestation_2': SlashableAttestation,
}
```

##### `SlashableAttestation`

```python
{
    # Validator indices
    'validator_indices': ['uint64'],
    # Attestation data
    'data': AttestationData,
    # Custody bitfield
    'custody_bitfield': 'bytes',
    # Aggregate signature
    'aggregate_signature': 'bytes96',
}
```

#### Attestations

##### `Attestation`

```python
{
    # Attester aggregation bitfield
    'aggregation_bitfield': 'bytes',
    # Attestation data
    'data': AttestationData,
    # Custody bitfield
    'custody_bitfield': 'bytes',
    # BLS aggregate signature
    'aggregate_signature': 'bytes96',
}
```

##### `AttestationData`

```python
{
    # Slot number
    'slot': 'uint64',
    # Shard number
    'shard': 'uint64',
    # Hash of root of the signed beacon block
    'beacon_block_root': 'bytes32',
    # Hash of root of the ancestor at the epoch boundary
    'epoch_boundary_root': 'bytes32',
    # Shard block's hash of root
    'shard_block_root': 'bytes32',
    # Last crosslink
    'latest_crosslink': Crosslink,
    # Last justified epoch in the beacon state
    'justified_epoch': 'uint64',
    # Hash of the last justified beacon block
    'justified_block_root': 'bytes32',
}
```

##### `AttestationDataAndCustodyBit`

```python
{
    # Attestation data
    'data': AttestationData,
    # Custody bit
    'custody_bit': 'bool',
}
```

#### Deposits

##### `Deposit`

```python
{
    # Branch in the deposit tree
    'branch': ['bytes32'],
    # Index in the deposit tree
    'index': 'uint64',
    # Data
    'deposit_data': DepositData,
}
```

##### `DepositData`

```python
{
    # Amount in Gwei
    'amount': 'uint64',
    # Timestamp from deposit contract
    'timestamp': 'uint64',
    # Deposit input
    'deposit_input': DepositInput,
}
```

##### `DepositInput`

```python
{
    # BLS pubkey
    'pubkey': 'bytes48',
    # Withdrawal credentials
    'withdrawal_credentials': 'bytes32',
    # A BLS signature of this `DepositInput`
    'proof_of_possession': 'bytes96',
}
```

#### Voluntary exits

##### `VoluntaryExit`

```python
{
    # Minimum epoch for processing exit
    'epoch': 'uint64',
    # Index of the exiting validator
    'validator_index': 'uint64',
    # Validator signature
    'signature': 'bytes96',
}
```

#### Transfers

##### `Transfer`

```python
{
    # Sender index
    'from': 'uint64',
    # Recipient index
    'to': 'uint64',
    # Amount in Gwei
    'amount': 'uint64',
    # Fee in Gwei for block proposer
    'fee': 'uint64',
    # Inclusion slot
    'slot': 'uint64',
    # Sender withdrawal pubkey
    'pubkey': 'bytes48',
    # Sender signature
    'signature': 'bytes96',
}
```

### Beacon chain blocks

#### `BeaconBlock`

```python
{
    ## Header ##
    'slot': 'uint64',
    'parent_root': 'bytes32',
    'state_root': 'bytes32',
    'randao_reveal': 'bytes96',
    'eth1_data': Eth1Data,
    'signature': 'bytes96',

    ## Body ##
    'body': BeaconBlockBody,
}
```

#### `BeaconBlockBody`

```python
{
    'proposer_slashings': [ProposerSlashing],
    'attester_slashings': [AttesterSlashing],
    'attestations': [Attestation],
    'deposits': [Deposit],
    'voluntary_exits': [VoluntaryExit],
    'transfers': [Transfer],
}
```

#### `ProposalSignedData`

```python
{
    # Slot number
    'slot': 'uint64',
    # Shard number (`BEACON_CHAIN_SHARD_NUMBER` for beacon chain)
    'shard': 'uint64',
    # Block's hash of root
    'block_root': 'bytes32',
}
```

### Beacon chain state

#### `BeaconState`

```python
{
    # Misc
    'slot': 'uint64',
    'genesis_time': 'uint64',
    'fork': Fork,  # For versioning hard forks

    # Validator registry
    'validator_registry': [Validator],
    'validator_balances': ['uint64'],
    'validator_registry_update_epoch': 'uint64',

    # Randomness and committees
    'latest_randao_mixes': ['bytes32'],
    'previous_shuffling_start_shard': 'uint64',
    'current_shuffling_start_shard': 'uint64',
    'previous_shuffling_epoch': 'uint64',
    'current_shuffling_epoch': 'uint64',
    'previous_shuffling_seed': 'bytes32',
    'current_shuffling_seed': 'bytes32',

    # Finality
    'previous_justified_epoch': 'uint64',
    'justified_epoch': 'uint64',
    'justification_bitfield': 'uint64',
    'finalized_epoch': 'uint64',

    # Recent state
    'latest_crosslinks': [Crosslink],
    'latest_block_roots': ['bytes32'],
    'latest_active_index_roots': ['bytes32'],
    'latest_slashed_balances': ['uint64'],  # Balances slashed at every withdrawal period
    'latest_attestations': [PendingAttestation],
    'batched_block_roots': ['bytes32'],

    # Ethereum 1.0 chain data
    'latest_eth1_data': Eth1Data,
    'eth1_data_votes': [Eth1DataVote],
    'deposit_index': 'uint64'
}
```

#### `Validator`

```python
{
    # BLS public key
    'pubkey': 'bytes48',
    # Withdrawal credentials
    'withdrawal_credentials': 'bytes32',
    # Epoch when validator activated
    'activation_epoch': 'uint64',
    # Epoch when validator exited
    'exit_epoch': 'uint64',
<<<<<<< HEAD
    # Epoch when validator withdrew
    'withdrawal_epoch': 'uint64',
    # Epoch when validator was slashed
    'slashed_epoch': 'uint64',
=======
    # Epoch when validator is eligible to withdraw
    'withdrawable_epoch': 'uint64',
    # Epoch when validator was penalized
    'penalized_epoch': 'uint64',
>>>>>>> eadfa20b
    # Status flags
    'status_flags': 'uint64',
}
```

#### `Crosslink`

```python
{
    # Epoch number
    'epoch': 'uint64',
    # Shard block root
    'shard_block_root': 'bytes32',
}
```

#### `PendingAttestation`

```python
{
    # Attester aggregation bitfield
    'aggregation_bitfield': 'bytes',
    # Attestation data
    'data': AttestationData,
    # Custody bitfield
    'custody_bitfield': 'bytes',
    # Inclusion slot
    'inclusion_slot': 'uint64',
}
```

#### `Fork`

```python
{
    # Previous fork version
    'previous_version': 'uint64',
    # Current fork version
    'current_version': 'uint64',
    # Fork epoch number
    'epoch': 'uint64',
}
```

#### `Eth1Data`

```python
{
    # Root of the deposit tree
    'deposit_root': 'bytes32',
    # Block hash
    'block_hash': 'bytes32',
}
```

#### `Eth1DataVote`

```python
{
    # Data being voted for
    'eth1_data': Eth1Data,
    # Vote count
    'vote_count': 'uint64',
}
```

## Custom Types

We define the following Python custom types for type hinting and readability:

| Name | SSZ equivalent | Description |
| - | - | - |
| `Slot` | `uint64` | a slot number |
| `Epoch` | `uint64` | an epoch number |
| `Shard` | `uint64` | a shard number |
| `ValidatorIndex` | `uint64` | a validator registry index |
| `Gwei` | `uint64` | an amount in Gwei |
| `Bytes32` | `bytes32` | 32 bytes of binary data |
| `BLSPubkey` | `bytes48` | a BLS12-381 public key |
| `BLSSignature` | `bytes96` | a BLS12-381 signature |

## Helper functions

Note: The definitions below are for specification purposes and are not necessarily optimal implementations.

### `hash`

The hash function is denoted by `hash`. In Phase 0 the beacon chain is deployed with the same hash function as Ethereum 1.0, i.e. Keccak-256 (also incorrectly known as SHA3).

Note: We aim to migrate to a S[T/N]ARK-friendly hash function in a future Ethereum 2.0 deployment phase.

### `hash_tree_root`

`def hash_tree_root(object: SSZSerializable) -> Bytes32` is a function for hashing objects into a single root utilizing a hash tree structure. `hash_tree_root` is defined in the [SimpleSerialize spec](https://github.com/ethereum/eth2.0-specs/blob/master/specs/simple-serialize.md#tree-hash).

### `slot_to_epoch`

```python
def slot_to_epoch(slot: Slot) -> Epoch:
    """
    Return the epoch number of the given ``slot``.
    """
    return slot // SLOTS_PER_EPOCH
```

### `get_previous_epoch`

```python
def get_previous_epoch(state: BeaconState) -> Epoch:
    """`
    Return the previous epoch of the given ``state``.
    If the current epoch is  ``GENESIS_EPOCH``, return ``GENESIS_EPOCH``.
    """
    current_epoch = get_current_epoch(state)
    if current_epoch == GENESIS_EPOCH:
        return GENESIS_EPOCH
    return current_epoch - 1
```

### `get_current_epoch`

```python
def get_current_epoch(state: BeaconState) -> Epoch:
    """
    Return the current epoch of the given ``state``.
    """
    return slot_to_epoch(state.slot)
```

### `get_epoch_start_slot`

```python
def get_epoch_start_slot(epoch: Epoch) -> Slot:
    """
    Return the starting slot of the given ``epoch``.
    """
    return epoch * SLOTS_PER_EPOCH
```

### `is_active_validator`
```python
def is_active_validator(validator: Validator, epoch: Epoch) -> bool:
    """
    Check if ``validator`` is active.
    """
    return validator.activation_epoch <= epoch < validator.exit_epoch
```

### `get_active_validator_indices`

```python
def get_active_validator_indices(validators: List[Validator], epoch: Epoch) -> List[ValidatorIndex]:
    """
    Get indices of active validators from ``validators``.
    """
    return [i for i, v in enumerate(validators) if is_active_validator(v, epoch)]
```

### `get_permuted_index`

```python
def get_permuted_index(index: int, list_size: int, seed: Bytes32) -> int:
    """
    Return `p(index)` in a pseudorandom permutation `p` of `0...list_size-1` with ``seed`` as entropy.

    Utilizes 'swap or not' shuffling found in
    https://link.springer.com/content/pdf/10.1007%2F978-3-642-32009-5_1.pdf
    See the 'generalized domain' algorithm on page 3.
    """
    for round in range(SHUFFLE_ROUND_COUNT):
        pivot = bytes_to_int(hash(seed + int_to_bytes1(round))[0:8]) % list_size
        flip = (pivot - index) % list_size
        position = max(index, flip)
        source = hash(seed + int_to_bytes1(round) + int_to_bytes4(position // 256))
        byte = source[(position % 256) // 8]
        bit = (byte >> (position % 8)) % 2
        index = flip if bit else index

    return index
```

### `split`

```python
def split(values: List[Any], split_count: int) -> List[List[Any]]:
    """
    Splits ``values`` into ``split_count`` pieces.
    """
    list_length = len(values)
    return [
        values[(list_length * i // split_count): (list_length * (i + 1) // split_count)]
        for i in range(split_count)
    ]
```

### `get_epoch_committee_count`

```python
def get_epoch_committee_count(active_validator_count: int) -> int:
    """
    Return the number of committees in one epoch.
    """
    return max(
        1,
        min(
            SHARD_COUNT // SLOTS_PER_EPOCH,
            active_validator_count // SLOTS_PER_EPOCH // TARGET_COMMITTEE_SIZE,
        )
    ) * SLOTS_PER_EPOCH
```

### `get_shuffling`

```python
def get_shuffling(seed: Bytes32,
                  validators: List[Validator],
                  epoch: Epoch) -> List[List[ValidatorIndex]]
    """
    Shuffle ``validators`` into crosslink committees seeded by ``seed`` and ``epoch``.
    Return a list of ``committees_per_epoch`` committees where each
    committee is itself a list of validator indices.
    """

    active_validator_indices = get_active_validator_indices(validators, epoch)

    committees_per_epoch = get_epoch_committee_count(len(active_validator_indices))

    # Shuffle
    shuffled_active_validator_indices = [
        active_validator_indices[get_permuted_index(i, len(active_validator_indices), seed)]
        for i in active_validator_indices
    ]

    # Split the shuffled list into committees_per_epoch pieces
    return split(shuffled_active_validator_indices, committees_per_epoch)
```

**Invariant**: if `get_shuffling(seed, validators, epoch)` returns some value `x` for some `epoch <= get_current_epoch(state) + ACTIVATION_EXIT_DELAY`, it should return the same value `x` for the same `seed` and `epoch` and possible future modifications of `validators` forever in phase 0, and until the ~1 year deletion delay in phase 2 and in the future.

**Note**: this definition and the next few definitions make heavy use of repetitive computing. Production implementations are expected to appropriately use caching/memoization to avoid redoing work.

### `get_previous_epoch_committee_count`

```python
def get_previous_epoch_committee_count(state: BeaconState) -> int:
    """
    Return the number of committees in the previous epoch of the given ``state``.
    """
    previous_active_validators = get_active_validator_indices(
        state.validator_registry,
        state.previous_shuffling_epoch,
    )
    return get_epoch_committee_count(len(previous_active_validators))
```

### `get_current_epoch_committee_count`

```python
def get_current_epoch_committee_count(state: BeaconState) -> int:
    """
    Return the number of committees in the current epoch of the given ``state``.
    """
    current_active_validators = get_active_validator_indices(
        state.validator_registry,
        state.current_shuffling_epoch,
    )
    return get_epoch_committee_count(len(current_active_validators))
```

### `get_next_epoch_committee_count`

```python
def get_next_epoch_committee_count(state: BeaconState) -> int:
    """
    Return the number of committees in the next epoch of the given ``state``.
    """
    next_active_validators = get_active_validator_indices(
        state.validator_registry,
        get_current_epoch(state) + 1,
    )
    return get_epoch_committee_count(len(next_active_validators))
```

### `get_crosslink_committees_at_slot`

```python
def get_crosslink_committees_at_slot(state: BeaconState,
                                     slot: Slot,
                                     registry_change: bool=False) -> List[Tuple[List[ValidatorIndex], Shard]]:
    """
    Return the list of ``(committee, shard)`` tuples for the ``slot``.

    Note: There are two possible shufflings for crosslink committees for a
    ``slot`` in the next epoch -- with and without a `registry_change`
    """
    epoch = slot_to_epoch(slot)
    current_epoch = get_current_epoch(state)
    previous_epoch = get_previous_epoch(state)
    next_epoch = current_epoch + 1

    assert previous_epoch <= epoch <= next_epoch

    if epoch == previous_epoch:
        committees_per_epoch = get_previous_epoch_committee_count(state)
        seed = state.previous_shuffling_seed
        shuffling_epoch = state.previous_shuffling_epoch
        shuffling_start_shard = state.previous_shuffling_start_shard
    elif epoch == current_epoch:
        committees_per_epoch = get_current_epoch_committee_count(state)
        seed = state.current_shuffling_seed
        shuffling_epoch = state.current_shuffling_epoch
        shuffling_start_shard = state.current_shuffling_start_shard
    elif epoch == next_epoch:
        current_committees_per_epoch = get_current_epoch_committee_count(state)
        committees_per_epoch = get_next_epoch_committee_count(state)
        shuffling_epoch = next_epoch

        epochs_since_last_registry_update = current_epoch - state.validator_registry_update_epoch
        if registry_change:
            seed = generate_seed(state, next_epoch)
            shuffling_start_shard = (state.current_shuffling_start_shard + current_committees_per_epoch) % SHARD_COUNT
        elif epochs_since_last_registry_update > 1 and is_power_of_two(epochs_since_last_registry_update):
            seed = generate_seed(state, next_epoch)
            shuffling_start_shard = state.current_shuffling_start_shard
        else:
            seed = state.current_shuffling_seed
            shuffling_start_shard = state.current_shuffling_start_shard

    shuffling = get_shuffling(
        seed,
        state.validator_registry,
        shuffling_epoch,
    )
    offset = slot % SLOTS_PER_EPOCH
    committees_per_slot = committees_per_epoch // SLOTS_PER_EPOCH
    slot_start_shard = (shuffling_start_shard + committees_per_slot * offset) % SHARD_COUNT

    return [
        (
            shuffling[committees_per_slot * offset + i],
            (slot_start_shard + i) % SHARD_COUNT,
        )
        for i in range(committees_per_slot)
    ]
```

### `get_block_root`

```python
def get_block_root(state: BeaconState,
                   slot: Slot) -> Bytes32:
    """
    Return the block root at a recent ``slot``.
    """
    assert state.slot <= slot + LATEST_BLOCK_ROOTS_LENGTH
    assert slot < state.slot
    return state.latest_block_roots[slot % LATEST_BLOCK_ROOTS_LENGTH]
```

`get_block_root(_, s)` should always return `hash_tree_root` of the block in the beacon chain at slot `s`, and `get_crosslink_committees_at_slot(_, s)` should not change unless the [validator](#dfn-validator) registry changes.

### `get_randao_mix`

```python
def get_randao_mix(state: BeaconState,
                   epoch: Epoch) -> Bytes32:
    """
    Return the randao mix at a recent ``epoch``.
    """
    assert get_current_epoch(state) - LATEST_RANDAO_MIXES_LENGTH < epoch <= get_current_epoch(state)
    return state.latest_randao_mixes[epoch % LATEST_RANDAO_MIXES_LENGTH]
```

### `get_active_index_root`

```python
def get_active_index_root(state: BeaconState,
                          epoch: Epoch) -> Bytes32:
    """
    Return the index root at a recent ``epoch``.
    """
    assert get_current_epoch(state) - LATEST_ACTIVE_INDEX_ROOTS_LENGTH + ACTIVATION_EXIT_DELAY < epoch <= get_current_epoch(state) + ACTIVATION_EXIT_DELAY
    return state.latest_active_index_roots[epoch % LATEST_ACTIVE_INDEX_ROOTS_LENGTH]
```

### `generate_seed`

```python
def generate_seed(state: BeaconState,
                  epoch: Epoch) -> Bytes32:
    """
    Generate a seed for the given ``epoch``.
    """
    return hash(
        get_randao_mix(state, epoch - MIN_SEED_LOOKAHEAD) +
        get_active_index_root(state, epoch) +
        int_to_bytes32(epoch)
    )
```

### `get_beacon_proposer_index`

```python
def get_beacon_proposer_index(state: BeaconState,
                              slot: Slot) -> ValidatorIndex:
    """
    Return the beacon proposer index for the ``slot``.
    """
    first_committee, _ = get_crosslink_committees_at_slot(state, slot)[0]
    return first_committee[slot % len(first_committee)]
```

### `merkle_root`

```python
def merkle_root(values: List[Bytes32]) -> Bytes32:
    """
    Merkleize ``values`` (where ``len(values)`` is a power of two) and return the Merkle root.
    """
    o = [0] * len(values) + values
    for i in range(len(values) - 1, 0, -1):
        o[i] = hash(o[i * 2] + o[i * 2 + 1])
    return o[1]
```

### `get_attestation_participants`

```python
def get_attestation_participants(state: BeaconState,
                                 attestation_data: AttestationData,
                                 bitfield: bytes) -> List[ValidatorIndex]:
    """
    Return the participant indices at for the ``attestation_data`` and ``bitfield``.
    """
    # Find the committee in the list with the desired shard
    crosslink_committees = get_crosslink_committees_at_slot(state, attestation_data.slot)

    assert attestation_data.shard in [shard for _, shard in crosslink_committees]
    crosslink_committee = [committee for committee, shard in crosslink_committees if shard == attestation_data.shard][0]

    assert verify_bitfield(bitfield, len(crosslink_committee))

    # Find the participating attesters in the committee
    participants = []
    for i, validator_index in enumerate(crosslink_committee):
        aggregation_bit = get_bitfield_bit(bitfield, i)
        if aggregation_bit == 0b1:
            participants.append(validator_index)
    return participants
```

### `is_power_of_two`

```python
def is_power_of_two(value: int) -> bool:
    """
    Check if ``value`` is a power of two integer.
    """
    if value == 0:
        return False
    else:
        return 2**int(math.log2(value)) == value
```

### `int_to_bytes1`, `int_to_bytes2`, ...

`int_to_bytes1(x): return x.to_bytes(1, 'little')`, `int_to_bytes2(x): return x.to_bytes(2, 'little')`, and so on for all integers, particularly 1, 2, 3, 4, 8, 32, 48, 96.

### `bytes_to_int`

```python
def bytes_to_int(data: bytes) -> int:
    return int.from_bytes(data, 'little')
```

### `get_effective_balance`

```python
def get_effective_balance(state: State, index: ValidatorIndex) -> Gwei:
    """
    Return the effective balance (also known as "balance at stake") for a validator with the given ``index``.
    """
    return min(state.validator_balances[index], MAX_DEPOSIT_AMOUNT)
```

### `get_total_balance`

```python
def get_total_balance(state: BeaconState, validators: List[ValidatorIndex]) -> Gwei:
    """
    Return the combined effective balance of an array of validators.
    """
    return sum([get_effective_balance(state, i) for i in validators])
```

### `get_fork_version`

```python
def get_fork_version(fork: Fork,
                     epoch: Epoch) -> int:
    """
    Return the fork version of the given ``epoch``.
    """
    if epoch < fork.epoch:
        return fork.previous_version
    else:
        return fork.current_version
```

### `get_domain`

```python
def get_domain(fork: Fork,
               epoch: Epoch,
               domain_type: int) -> int:
    """
    Get the domain number that represents the fork meta and signature domain.
    """
    fork_version = get_fork_version(fork, epoch)
    return fork_version * 2**32 + domain_type
```

### `get_bitfield_bit`

```python
def get_bitfield_bit(bitfield: bytes, i: int) -> int:
    """
    Extract the bit in ``bitfield`` at position ``i``.
    """
    return (bitfield[i // 8] >> (i % 8)) % 2
```

### `verify_bitfield`

```python
def verify_bitfield(bitfield: bytes, committee_size: int) -> bool:
    """
    Verify ``bitfield`` against the ``committee_size``.
    """
    if len(bitfield) != (committee_size + 7) // 8:
        return False

    # Check `bitfield` is padded with zero bits only
    for i in range(committee_size, len(bitfield) * 8):
        if get_bitfield_bit(bitfield, i) == 0b1:
            return False

    return True
```

### `verify_slashable_attestation`

```python
def verify_slashable_attestation(state: BeaconState, slashable_attestation: SlashableAttestation) -> bool:
    """
    Verify validity of ``slashable_attestation`` fields.
    """
    if slashable_attestation.custody_bitfield != b'\x00' * len(slashable_attestation.custody_bitfield):  # [TO BE REMOVED IN PHASE 1]
        return False

    if len(slashable_attestation.validator_indices) == 0:
        return False

    for i in range(len(slashable_attestation.validator_indices) - 1):
        if slashable_attestation.validator_indices[i] >= slashable_attestation.validator_indices[i + 1]:
            return False

    if not verify_bitfield(slashable_attestation.custody_bitfield, len(slashable_attestation.validator_indices)):
        return False

    if len(slashable_attestation.validator_indices) > MAX_INDICES_PER_SLASHABLE_VOTE:
        return False

    custody_bit_0_indices = []
    custody_bit_1_indices = []
    for i, validator_index in enumerate(slashable_attestation.validator_indices):
        if get_bitfield_bit(slashable_attestation.custody_bitfield, i) == 0b0:
            custody_bit_0_indices.append(validator_index)
        else:
            custody_bit_1_indices.append(validator_index)

    return bls_verify_multiple(
        pubkeys=[
            bls_aggregate_pubkeys([state.validator_registry[i].pubkey for i in custody_bit_0_indices]),
            bls_aggregate_pubkeys([state.validator_registry[i].pubkey for i in custody_bit_1_indices]),
        ],
        message_hashes=[
            hash_tree_root(AttestationDataAndCustodyBit(data=slashable_attestation.data, custody_bit=0b0)),
            hash_tree_root(AttestationDataAndCustodyBit(data=slashable_attestation.data, custody_bit=0b1)),
        ],
        signature=slashable_attestation.aggregate_signature,
        domain=get_domain(state.fork, slot_to_epoch(vote_data.data.slot), DOMAIN_ATTESTATION),
    )
```

### `is_double_vote`

```python
def is_double_vote(attestation_data_1: AttestationData,
                   attestation_data_2: AttestationData) -> bool:
    """
    Check if ``attestation_data_1`` and ``attestation_data_2`` have the same target.
    """
    target_epoch_1 = slot_to_epoch(attestation_data_1.slot)
    target_epoch_2 = slot_to_epoch(attestation_data_2.slot)
    return target_epoch_1 == target_epoch_2
```

### `is_surround_vote`

```python
def is_surround_vote(attestation_data_1: AttestationData,
                     attestation_data_2: AttestationData) -> bool:
    """
    Check if ``attestation_data_1`` surrounds ``attestation_data_2``.
    """
    source_epoch_1 = attestation_data_1.justified_epoch
    source_epoch_2 = attestation_data_2.justified_epoch
    target_epoch_1 = slot_to_epoch(attestation_data_1.slot)
    target_epoch_2 = slot_to_epoch(attestation_data_2.slot)

    return source_epoch_1 < source_epoch_2 and target_epoch_2 < target_epoch_1
```

### `integer_squareroot`

```python
def integer_squareroot(n: int) -> int:
    """
    The largest integer ``x`` such that ``x**2`` is less than or equal to ``n``.
    """
    assert n >= 0
    x = n
    y = (x + 1) // 2
    while y < x:
        x = y
        y = (x + n // x) // 2
    return x
```

### `get_entry_exit_effect_epoch`

```python
def get_entry_exit_effect_epoch(epoch: Epoch) -> Epoch:
    """
    An entry or exit triggered in the ``epoch`` given by the input takes effect at
    the epoch given by the output.
    """
    return epoch + 1 + ACTIVATION_EXIT_DELAY
```

### `bls_verify`

`bls_verify` is a function for verifying a BLS signature, defined in the [BLS Signature spec](https://github.com/ethereum/eth2.0-specs/blob/master/specs/bls_signature.md#bls_verify).

### `bls_verify_multiple`

`bls_verify_multiple` is a function for verifying a BLS signature constructed from multiple messages, defined in the [BLS Signature spec](https://github.com/ethereum/eth2.0-specs/blob/master/specs/bls_signature.md#bls_verify_multiple).

### `bls_aggregate_pubkeys`

`bls_aggregate_pubkeys` is a function for aggregating multiple BLS public keys into a single aggregate key, defined in the [BLS Signature spec](https://github.com/ethereum/eth2.0-specs/blob/master/specs/bls_signature.md#bls_aggregate_pubkeys).

### `validate_proof_of_possession`

```python
def validate_proof_of_possession(state: BeaconState,
                                 pubkey: BLSPubkey,
                                 proof_of_possession: BLSSignature,
                                 withdrawal_credentials: Bytes32) -> bool:
    """
    Verify the given ``proof_of_possession``.
    """
    proof_of_possession_data = DepositInput(
        pubkey=pubkey,
        withdrawal_credentials=withdrawal_credentials,
        proof_of_possession=EMPTY_SIGNATURE,
    )

    return bls_verify(
        pubkey=pubkey,
        message_hash=hash_tree_root(proof_of_possession_data),
        signature=proof_of_possession,
        domain=get_domain(
            state.fork,
            get_current_epoch(state),
            DOMAIN_DEPOSIT,
        )
    )
```

### `process_deposit`

Used to add a [validator](#dfn-validator) or top up an existing [validator](#dfn-validator)'s balance by some `deposit` amount:

```python
def process_deposit(state: BeaconState,
                    pubkey: BLSPubkey,
                    amount: Gwei,
                    proof_of_possession: BLSSignature,
                    withdrawal_credentials: Bytes32) -> None:
    """
    Process a deposit from Ethereum 1.0.
    Note that this function mutates ``state``.
    """
    # Validate the given `proof_of_possession`
    proof_is_valid = validate_proof_of_possession(
        state,
        pubkey,
        proof_of_possession,
        withdrawal_credentials,
    )

    if not proof_is_valid:
        return

    validator_pubkeys = [v.pubkey for v in state.validator_registry]

    if pubkey not in validator_pubkeys:
        # Add new validator
        validator = Validator(
            pubkey=pubkey,
            withdrawal_credentials=withdrawal_credentials,
            activation_epoch=FAR_FUTURE_EPOCH,
            exit_epoch=FAR_FUTURE_EPOCH,
<<<<<<< HEAD
            withdrawal_epoch=FAR_FUTURE_EPOCH,
            slashed_epoch=FAR_FUTURE_EPOCH,
=======
            withdrawable_epoch=FAR_FUTURE_EPOCH,
            penalized_epoch=FAR_FUTURE_EPOCH,
>>>>>>> eadfa20b
            status_flags=0,
        )

        # Note: In phase 2 registry indices that have been withdrawn for a long time will be recycled.
        state.validator_registry.append(validator)
        state.validator_balances.append(amount)
    else:
        # Increase balance by deposit amount
        index = validator_pubkeys.index(pubkey)
        assert state.validator_registry[index].withdrawal_credentials == withdrawal_credentials

        state.validator_balances[index] += amount
```

### Routines for updating validator status

Note: All functions in this section mutate `state`.

#### `activate_validator`

```python
def activate_validator(state: BeaconState, index: ValidatorIndex, is_genesis: bool) -> None:
    """
    Activate the validator of the given ``index``.
    Note that this function mutates ``state``.
    """
    validator = state.validator_registry[index]

    validator.activation_epoch = GENESIS_EPOCH if is_genesis else get_entry_exit_effect_epoch(get_current_epoch(state))
```

#### `initiate_validator_exit`

```python
def initiate_validator_exit(state: BeaconState, index: ValidatorIndex) -> None:
    """
    Initiate the validator of the given ``index``.
    Note that this function mutates ``state``.
    """
    validator = state.validator_registry[index]
    validator.status_flags |= INITIATED_EXIT
```

#### `exit_validator`

```python
def exit_validator(state: BeaconState, index: ValidatorIndex) -> None:
    """
    Exit the validator of the given ``index``.
    Note that this function mutates ``state``.
    """
    validator = state.validator_registry[index]

    # The following updates only occur if not previous exited
    if validator.exit_epoch <= get_entry_exit_effect_epoch(get_current_epoch(state)):
        return

    validator.exit_epoch = get_entry_exit_effect_epoch(get_current_epoch(state))
```

#### `slash_validator`

```python
def slash_validator(state: BeaconState, index: ValidatorIndex) -> None:
    """
    Slash the validator with index ``index``.
    Note that this function mutates ``state``.
    """
    assert state.slot < validator.withdrawable_epoch  # [TO BE REMOVED IN PHASE 2]
    exit_validator(state, index)
    validator = state.validator_registry[index]
    state.latest_slashed_balances[get_current_epoch(state) % LATEST_SLASHED_EXIT_LENGTH] += get_effective_balance(state, index)

    whistleblower_index = get_beacon_proposer_index(state, state.slot)
    whistleblower_reward = get_effective_balance(state, index) // WHISTLEBLOWER_REWARD_QUOTIENT
    state.validator_balances[whistleblower_index] += whistleblower_reward
    state.validator_balances[index] -= whistleblower_reward
<<<<<<< HEAD
    validator.slashed_epoch = get_current_epoch(state)
=======
    validator.penalized_epoch = get_current_epoch(state)
    validator.withdrawable_epoch = get_current_epoch(state) + LATEST_PENALIZED_EXIT_LENGTH 
>>>>>>> eadfa20b
```

#### `prepare_validator_for_withdrawal`

```python
def prepare_validator_for_withdrawal(state: BeaconState, index: ValidatorIndex) -> None:
    """
    Set the validator with the given ``index`` as withdrawable
    ``MIN_VALIDATOR_WITHDRAWABILITY_DELAY`` after the current epoch.
    Note that this function mutates ``state``.
    """
    validator = state.validator_registry[index]
    validator.withdrawable_epoch = get_current_epoch(state) + MIN_VALIDATOR_WITHDRAWABILITY_DELAY
```

## Ethereum 1.0 deposit contract

The initial deployment phases of Ethereum 2.0 are implemented without consensus changes to Ethereum 1.0. A deposit contract at address `DEPOSIT_CONTRACT_ADDRESS` is added to Ethereum 1.0 for deposits of ETH to the beacon chain. Validator balances will be withdrawable to the shards in phase 2, i.e. when the EVM2.0 is deployed and the shards have state.

### Deposit arguments

The deposit contract has a single `deposit` function which takes as argument a SimpleSerialize'd `DepositInput`.

### Withdrawal credentials

One of the `DepositInput` fields is `withdrawal_credentials`. It is a commitment to credentials for withdrawals to shards. The first byte of `withdrawal_credentials` is a version number. As of now the only expected format is as follows:

* `withdrawal_credentials[:1] == BLS_WITHDRAWAL_PREFIX_BYTE`
* `withdrawal_credentials[1:] == hash(withdrawal_pubkey)[1:]` where `withdrawal_pubkey` is a BLS pubkey

The private key corresponding to `withdrawal_pubkey` will be required to initiate a withdrawal. It can be stored separately until a withdrawal is required, e.g. in cold storage.

### `Deposit` logs

Every Ethereum 1.0 deposit, of size between `MIN_DEPOSIT_AMOUNT` and `MAX_DEPOSIT_AMOUNT`, emits a `Deposit` log for consumption by the beacon chain. The deposit contract does little validation, pushing most of the validator onboarding logic to the beacon chain. In particular, the proof of possession (a BLS12 signature) is not verified by the deposit contract.

### `Eth2Genesis` log

When sufficiently many full deposits have been made the deposit contract emits the `Eth2Genesis` log. The beacon chain state may then be initialized by calling the `get_genesis_beacon_state` function (defined below) where:

* `genesis_time` equals `time` in the `Eth2Genesis` log
* `latest_eth1_data.deposit_root` equals `deposit_root` in the `Eth2Genesis` log
* `latest_eth1_data.block_hash` equals the hash of the block that included the log
* `genesis_validator_deposits` is a list of `Deposit` objects built according to the `Deposit` logs up to the deposit that triggered the `Eth2Genesis` log, processed in the order in which they were emitted (oldest to newest)

### Vyper code

The source for the Vyper contract lives in a [separate repository](https://github.com/ethereum/deposit_contract) at [https://github.com/ethereum/deposit_contract/blob/master/deposit_contract/contracts/validator_registration.v.py](https://github.com/ethereum/deposit_contract/blob/master/deposit_contract/contracts/validator_registration.v.py).

Note: to save ~10x on gas this contract uses a somewhat unintuitive progressive Merkle root calculation algo that requires only O(log(n)) storage. See https://github.com/ethereum/research/blob/master/beacon_chain_impl/progressive_merkle_tree.py for an implementation of the same algo in python tested for correctness.

For convenience, we provide the interface to the contract here:

* `__init__()`: initializes the contract
* `get_deposit_root() -> bytes32`: returns the current root of the deposit tree
* `deposit(bytes[512])`: adds a deposit instance to the deposit tree, incorporating the input argument and the value transferred in the given call. Note: the amount of value transferred *must* be within `MIN_DEPOSIT_AMOUNT` and `MAX_DEPOSIT_AMOUNT`, inclusive. Each of these constants are specified in units of Gwei.

## On genesis

A valid block with slot `GENESIS_SLOT` (a "genesis block") has the following values. Other validity rules (e.g. requiring a signature) do not apply.

```python
{
    slot=GENESIS_SLOT,
    parent_root=ZERO_HASH,
    state_root=GENESIS_STATE_ROOT,
    randao_reveal=EMPTY_SIGNATURE,
    eth1_data=Eth1Data(
        deposit_root=ZERO_HASH,
        block_hash=ZERO_HASH
    ),
    signature=EMPTY_SIGNATURE,
    body=BeaconBlockBody(
        proposer_slashings=[],
        attester_slashings=[],
        attestations=[],
        deposits=[],
        exits=[],
    ),
}
```

`GENESIS_STATE_ROOT` (in the above "genesis block") is generated from the `get_genesis_beacon_state` function below. When enough full deposits have been made to the deposit contract and the `Eth2Genesis` log has been emitted, `get_genesis_beacon_state` will execute to compute the `hash_tree_root` of `BeaconState`.

```python
def get_genesis_beacon_state(genesis_validator_deposits: List[Deposit],
                             genesis_time: int,
                             latest_eth1_data: Eth1Data) -> BeaconState:
    """
    Get the genesis ``BeaconState``.
    """
    state = BeaconState(
        # Misc
        slot=GENESIS_SLOT,
        genesis_time=genesis_time,
        fork=Fork(
            previous_version=GENESIS_FORK_VERSION,
            current_version=GENESIS_FORK_VERSION,
            epoch=GENESIS_EPOCH,
        ),

        # Validator registry
        validator_registry=[],
        validator_balances=[],
        validator_registry_update_epoch=GENESIS_EPOCH,

        # Randomness and committees
        latest_randao_mixes=[ZERO_HASH for _ in range(LATEST_RANDAO_MIXES_LENGTH)],
        previous_shuffling_start_shard=GENESIS_START_SHARD,
        current_shuffling_start_shard=GENESIS_START_SHARD,
        previous_shuffling_epoch=GENESIS_EPOCH,
        current_shuffling_epoch=GENESIS_EPOCH,
        previous_shuffling_seed=ZERO_HASH,
        current_shuffling_seed=ZERO_HASH,

        # Finality
        previous_justified_epoch=GENESIS_EPOCH,
        justified_epoch=GENESIS_EPOCH,
        justification_bitfield=0,
        finalized_epoch=GENESIS_EPOCH,

        # Recent state
        latest_crosslinks=[Crosslink(epoch=GENESIS_EPOCH, shard_block_root=ZERO_HASH) for _ in range(SHARD_COUNT)],
        latest_block_roots=[ZERO_HASH for _ in range(LATEST_BLOCK_ROOTS_LENGTH)],
        latest_active_index_roots=[ZERO_HASH for _ in range(LATEST_ACTIVE_INDEX_ROOTS_LENGTH)],
        latest_slashed_balances=[0 for _ in range(LATEST_SLASHED_EXIT_LENGTH)],
        latest_attestations=[],
        batched_block_roots=[],

        # Ethereum 1.0 chain data
        latest_eth1_data=latest_eth1_data,
        eth1_data_votes=[],
        deposit_index=len(genesis_validator_deposits)
    )

    # Process genesis deposits
    for deposit in genesis_validator_deposits:
        process_deposit(
            state=state,
            pubkey=deposit.deposit_data.deposit_input.pubkey,
            amount=deposit.deposit_data.amount,
            proof_of_possession=deposit.deposit_data.deposit_input.proof_of_possession,
            withdrawal_credentials=deposit.deposit_data.deposit_input.withdrawal_credentials,
        )

    # Process genesis activations
    for validator_index, _ in enumerate(state.validator_registry):
        if get_effective_balance(state, validator_index) >= MAX_DEPOSIT_AMOUNT:
            activate_validator(state, validator_index, is_genesis=True)

    genesis_active_index_root = hash_tree_root(get_active_validator_indices(state.validator_registry, GENESIS_EPOCH))
    for index in range(LATEST_ACTIVE_INDEX_ROOTS_LENGTH):
        state.latest_active_index_roots[index] = genesis_active_index_root
    state.current_shuffling_seed = generate_seed(state, GENESIS_EPOCH)

    return state
```

## Beacon chain processing

The beacon chain is the system chain for Ethereum 2.0. The main responsibilities of the beacon chain are:

* Store and maintain the registry of [validators](#dfn-validator)
* Process crosslinks (see above)
* Process its per-block consensus, as well as the finality gadget

Processing the beacon chain is similar to processing the Ethereum 1.0 chain. Clients download and process blocks, and maintain a view of what is the current "canonical chain", terminating at the current "head". However, because of the beacon chain's relationship with Ethereum 1.0, and because it is a proof-of-stake chain, there are differences.

For a beacon chain block, `block`, to be processed by a node, the following conditions must be met:

* The parent block with root `block.parent_root` has been processed and accepted.
* An Ethereum 1.0 block pointed to by the `state.latest_eth1_data.block_hash` has been processed and accepted.
* The node's Unix time is greater than or equal to `state.genesis_time + block.slot * SECONDS_PER_SLOT`. (Note that leap seconds mean that slots will occasionally last `SECONDS_PER_SLOT + 1` or `SECONDS_PER_SLOT - 1` seconds, possibly several times a year.)

If these conditions are not met, the client should delay processing the beacon block until the conditions are all satisfied.

Beacon block production is significantly different because of the proof of stake mechanism. A client simply checks what it thinks is the canonical chain when it should create a block, and looks up what its slot number is; when the slot arrives, it either proposes or attests to a block as required. Note that this requires each node to have a clock that is roughly (i.e. within `SECONDS_PER_SLOT` seconds) synchronized with the other nodes.

### Beacon chain fork choice rule

The beacon chain fork choice rule is a hybrid that combines justification and finality with Latest Message Driven (LMD) Greediest Heaviest Observed SubTree (GHOST). At any point in time a [validator](#dfn-validator) `v` subjectively calculates the beacon chain head as follows.

* Abstractly define `Store` as the type of storage object for the chain data and `store` be the set of attestations and blocks that the [validator](#dfn-validator) `v` has observed and verified (in particular, block ancestors must be recursively verified). Attestations not yet included in any chain are still included in `store`.
* Let `finalized_head` be the finalized block with the highest epoch. (A block `B` is finalized if there is a descendant of `B` in `store` the processing of which sets `B` as finalized.)
* Let `justified_head` be the descendant of `finalized_head` with the highest epoch that has been justified for at least 1 epoch. (A block `B` is justified if there is a descendant of `B` in `store` the processing of which sets `B` as justified.) If no such descendant exists set `justified_head` to `finalized_head`.
* Let `get_ancestor(store: Store, block: BeaconBlock, slot: Slot) -> BeaconBlock` be the ancestor of `block` with slot number `slot`. The `get_ancestor` function can be defined recursively as:

```python
def get_ancestor(store: Store, block: BeaconBlock, slot: Slot) -> BeaconBlock:
    """
    Get the ancestor of ``block`` with slot number ``slot``; return ``None`` if not found.
    """
    if block.slot == slot:
        return block
    elif block.slot < slot:
        return None
    else:
        return get_ancestor(store, store.get_parent(block), slot)
```

* Let `get_latest_attestation(store: Store, validator_index: ValidatorIndex) -> Attestation` be the attestation with the highest slot number in `store` from the validator with the given `validator_index`. If several such attestations exist, use the one the [validator](#dfn-validator) `v` observed first.
* Let `get_latest_attestation_target(store: Store, validator_index: ValidatorIndex) -> BeaconBlock` be the target block in the attestation `get_latest_attestation(store, validator_index)`.
* Let `get_children(store: Store, block: BeaconBlock) -> List[BeaconBlock]` returns the child blocks of the given `block`.
* Let `justified_head_state` be the resulting `BeaconState` object from processing the chain up to the `justified_head`.
* The `head` is `lmd_ghost(store, justified_head_state, justified_head)` where the function `lmd_ghost` is defined below. Note that the implementation below is suboptimal; there are implementations that compute the head in time logarithmic in slot count.

```python
def lmd_ghost(store: Store, start_state: BeaconState, start_block: BeaconBlock) -> BeaconBlock:
    """
    Execute the LMD-GHOST algorithm to find the head ``BeaconBlock``.
    """
    validators = start_state.validator_registry
    active_validator_indices = get_active_validator_indices(validators, slot_to_epoch(start_state.slot))
    attestation_targets = [
        (validator_index, get_latest_attestation_target(store, validator_index))
        for validator_index in active_validator_indices
    ]

    def get_vote_count(block: BeaconBlock) -> int:
        return sum(
            get_effective_balance(start_state.validator_balances[validator_index]) // FORK_CHOICE_BALANCE_INCREMENT
            for validator_index, target in attestation_targets
            if get_ancestor(store, target, block.slot) == block
        )

    head = start_block
    while 1:
        children = get_children(store, head)
        if len(children) == 0:
            return head
        head = max(children, key=get_vote_count)
```

## Beacon chain state transition function

We now define the state transition function. At a high level the state transition is made up of three parts:

1. The per-slot transitions, which happens at the start of every slot.
2. The per-block transitions, which happens at every block.
3. The per-epoch transitions, which happens at the end of the last slot of every epoch (i.e. `(state.slot + 1) % SLOTS_PER_EPOCH == 0`).

The per-slot transitions focus on the slot counter and block roots records updates; the per-block transitions generally focus on verifying aggregate signatures and saving temporary records relating to the per-block activity in the `BeaconState`; the per-epoch transitions focus on the [validator](#dfn-validator) registry, including adjusting balances and activating and exiting [validators](#dfn-validator), as well as processing crosslinks and managing block justification/finalization.

Beacon blocks that trigger unhandled Python exceptions (e.g. out-of-range list accesses) and failed `assert`s during the state transition are considered invalid.

_Note_: If there are skipped slots between a block and its parent block, run the steps in the [per-slot](#per-slot-processing) and [per-epoch](#per-epoch-processing) sections once for each skipped slot and then once for the slot containing the new block.

### Per-slot processing

Below are the processing steps that happen at every slot.

#### Slot

* Set `state.slot += 1`.

#### Block roots

* Let `previous_block_root` be the `hash_tree_root` of the previous beacon block processed in the chain.
* Set `state.latest_block_roots[(state.slot - 1) % LATEST_BLOCK_ROOTS_LENGTH] = previous_block_root`.
* If `state.slot % LATEST_BLOCK_ROOTS_LENGTH == 0` append `merkle_root(state.latest_block_roots)` to `state.batched_block_roots`.

### Per-block processing

Below are the processing steps that happen at every `block`.

#### Slot

* Verify that `block.slot == state.slot`.

#### Proposer signature

* Let `block_without_signature_root` be the `hash_tree_root` of `block` where `block.signature` is set to `EMPTY_SIGNATURE`.
* Let `proposal_root = hash_tree_root(ProposalSignedData(state.slot, BEACON_CHAIN_SHARD_NUMBER, block_without_signature_root))`.
* Verify that `bls_verify(pubkey=state.validator_registry[get_beacon_proposer_index(state, state.slot)].pubkey, message_hash=proposal_root, signature=block.signature, domain=get_domain(state.fork, get_current_epoch(state), DOMAIN_PROPOSAL))`.

#### RANDAO

* Let `proposer = state.validator_registry[get_beacon_proposer_index(state, state.slot)]`.
* Verify that `bls_verify(pubkey=proposer.pubkey, message_hash=int_to_bytes32(get_current_epoch(state)), signature=block.randao_reveal, domain=get_domain(state.fork, get_current_epoch(state), DOMAIN_RANDAO))`.
* Set `state.latest_randao_mixes[get_current_epoch(state) % LATEST_RANDAO_MIXES_LENGTH] = xor(get_randao_mix(state, get_current_epoch(state)), hash(block.randao_reveal))`.

#### Eth1 data

* If there exists an `eth1_data_vote` in `states.eth1_data_votes` for which `eth1_data_vote.eth1_data == block.eth1_data` (there will be at most one), set `eth1_data_vote.vote_count += 1`.
* Otherwise, append to `state.eth1_data_votes` a new `Eth1DataVote(eth1_data=block.eth1_data, vote_count=1)`.

#### Transactions

##### Proposer slashings

Verify that `len(block.body.proposer_slashings) <= MAX_PROPOSER_SLASHINGS`.

For each `proposer_slashing` in `block.body.proposer_slashings`:

* Let `proposer = state.validator_registry[proposer_slashing.proposer_index]`.
* Verify that `proposer_slashing.proposal_data_1.slot == proposer_slashing.proposal_data_2.slot`.
* Verify that `proposer_slashing.proposal_data_1.shard == proposer_slashing.proposal_data_2.shard`.
* Verify that `proposer_slashing.proposal_data_1.block_root != proposer_slashing.proposal_data_2.block_root`.
* Verify that `proposer.slashed_epoch > get_current_epoch(state)`.
* Verify that `bls_verify(pubkey=proposer.pubkey, message_hash=hash_tree_root(proposer_slashing.proposal_data_1), signature=proposer_slashing.proposal_signature_1, domain=get_domain(state.fork, slot_to_epoch(proposer_slashing.proposal_data_1.slot), DOMAIN_PROPOSAL))`.
* Verify that `bls_verify(pubkey=proposer.pubkey, message_hash=hash_tree_root(proposer_slashing.proposal_data_2), signature=proposer_slashing.proposal_signature_2, domain=get_domain(state.fork, slot_to_epoch(proposer_slashing.proposal_data_2.slot), DOMAIN_PROPOSAL))`.
* Run `slash_validator(state, proposer_slashing.proposer_index)`.

##### Attester slashings

Verify that `len(block.body.attester_slashings) <= MAX_ATTESTER_SLASHINGS`.

For each `attester_slashing` in `block.body.attester_slashings`:

* Let `slashable_attestation_1 = attester_slashing.slashable_attestation_1`.
* Let `slashable_attestation_2 = attester_slashing.slashable_attestation_2`.
* Verify that `slashable_attestation_1.data != slashable_attestation_2.data`.
* Verify that `is_double_vote(slashable_attestation_1.data, slashable_attestation_2.data)` or `is_surround_vote(slashable_attestation_1.data, slashable_attestation_2.data)`.
* Verify that `verify_slashable_attestation(state, slashable_attestation_1)`.
* Verify that `verify_slashable_attestation(state, slashable_attestation_2)`.
* Let `slashable_indices = [index for index in slashable_attestation_1.validator_indices if index in slashable_attestation_2.validator_indices and state.validator_registry[index].slashed_epoch > get_current_epoch(state)]`.
* Verify that `len(slashable_indices) >= 1`.
* Run `slash_validator(state, index)` for each `index` in `slashable_indices`.

##### Attestations

Verify that `len(block.body.attestations) <= MAX_ATTESTATIONS`.

For each `attestation` in `block.body.attestations`:

* Verify that `attestation.data.slot <= state.slot - MIN_ATTESTATION_INCLUSION_DELAY < attestation.data.slot + SLOTS_PER_EPOCH`.
* Verify that `attestation.data.justified_epoch` is equal to `state.justified_epoch if attestation.data.slot >= get_epoch_start_slot(get_current_epoch(state)) else state.previous_justified_epoch`.
* Verify that `attestation.data.justified_block_root` is equal to `get_block_root(state, get_epoch_start_slot(attestation.data.justified_epoch))`.
* Verify that either (i) `state.latest_crosslinks[attestation.data.shard] == attestation.data.latest_crosslink` or (ii) `state.latest_crosslinks[attestation.data.shard] == Crosslink(shard_block_root=attestation.data.shard_block_root, epoch=slot_to_epoch(attestation.data.slot))`.
* Verify bitfields and aggregate signature:

```python
    assert attestation.custody_bitfield == b'\x00' * len(attestation.custody_bitfield)  # [TO BE REMOVED IN PHASE 1]
    assert attestation.aggregation_bitfield != b'\x00' * len(attestation.aggregation_bitfield)

    crosslink_committee = [
        committee for committee, shard in get_crosslink_committees_at_slot(state, attestation.data.slot)
        if shard == attestation.data.shard
    ][0]
    for i in range(len(crosslink_committee)):
        if get_bitfield_bit(attestation.aggregation_bitfield, i) == 0b0:
            assert get_bitfield_bit(attestation.custody_bitfield, i) == 0b0

    participants = get_attestation_participants(state, attestation.data, attestation.aggregation_bitfield)
    custody_bit_1_participants = get_attestation_participants(state, attestation.data, attestation.custody_bitfield)
    custody_bit_0_participants = [i in participants for i not in custody_bit_1_participants]

    assert bls_verify_multiple(
        pubkeys=[
            bls_aggregate_pubkeys([state.validator_registry[i].pubkey for i in custody_bit_0_participants]),
            bls_aggregate_pubkeys([state.validator_registry[i].pubkey for i in custody_bit_1_participants]),
        ],
        messages=[
            hash_tree_root(AttestationDataAndCustodyBit(data=attestation.data, custody_bit=0b0)),
            hash_tree_root(AttestationDataAndCustodyBit(data=attestation.data, custody_bit=0b1)),
        ],
        signature=attestation.aggregate_signature,
        domain=get_domain(state.fork, slot_to_epoch(attestation.data.slot), DOMAIN_ATTESTATION),
    )
```

* [TO BE REMOVED IN PHASE 1] Verify that `attestation.data.shard_block_root == ZERO_HASH`.
* Append `PendingAttestation(data=attestation.data, aggregation_bitfield=attestation.aggregation_bitfield, custody_bitfield=attestation.custody_bitfield, inclusion_slot=state.slot)` to `state.latest_attestations`.

##### Deposits

Verify that `len(block.body.deposits) <= MAX_DEPOSITS`.

[TODO: add logic to ensure that deposits from 1.0 chain are processed in order]
[TODO: update the call to `verify_merkle_branch` below if it needs to change after we process deposits in order]

For each `deposit` in `block.body.deposits`:

* Let `serialized_deposit_data` be the serialized form of `deposit.deposit_data`. It should be 8 bytes for `deposit_data.amount` followed by 8 bytes for `deposit_data.timestamp` and then the `DepositInput` bytes. That is, it should match `deposit_data` in the [Ethereum 1.0 deposit contract](#ethereum-10-deposit-contract) of which the hash was placed into the Merkle tree.
* Verify that `deposit.index == state.deposit_index`.
* Verify that `verify_merkle_branch(hash(serialized_deposit_data), deposit.branch, DEPOSIT_CONTRACT_TREE_DEPTH, deposit.index, state.latest_eth1_data.deposit_root)` is `True`.

```python
def verify_merkle_branch(leaf: Bytes32, branch: List[Bytes32], depth: int, index: int, root: Bytes32) -> bool:
    """
    Verify that the given ``leaf`` is on the merkle branch ``branch``.
    """
    value = leaf
    for i in range(depth):
        if index // (2**i) % 2:
            value = hash(branch[i] + value)
        else:
            value = hash(value + branch[i])
    return value == root
```

* Run the following:

```python
process_deposit(
    state=state,
    pubkey=deposit.deposit_data.deposit_input.pubkey,
    amount=deposit.deposit_data.amount,
    proof_of_possession=deposit.deposit_data.deposit_input.proof_of_possession,
    withdrawal_credentials=deposit.deposit_data.deposit_input.withdrawal_credentials,
)
```

* Set `state.deposit_index += 1`.

##### Voluntary exits

Verify that `len(block.body.voluntary_exits) <= MAX_VOLUNTARY_EXITS`.

For each `exit` in `block.body.voluntary_exits`:

* Let `validator = state.validator_registry[exit.validator_index]`.
* Verify that `validator.exit_epoch > get_entry_exit_effect_epoch(get_current_epoch(state))`.
* Verify that `get_current_epoch(state) >= exit.epoch`.
* Let `exit_message = hash_tree_root(Exit(epoch=exit.epoch, validator_index=exit.validator_index, signature=EMPTY_SIGNATURE))`.
* Verify that `bls_verify(pubkey=validator.pubkey, message_hash=exit_message, signature=exit.signature, domain=get_domain(state.fork, exit.epoch, DOMAIN_EXIT))`.
* Run `initiate_validator_exit(state, exit.validator_index)`.

##### Transfers

Note: Transfers are a temporary functionality for phases 0 and 1, to be removed in phase 2.

Verify that `len(block.body.transfers) <= MAX_TRANSFERS` and that all transfers are distinct.

For each `transfer` in `block.body.transfers`:

* Verify that `state.validator_balances[transfer.from] >= transfer.amount`.
* Verify that `state.validator_balances[transfer.from] >= transfer.fee`.
* Verify that `state.validator_balances[transfer.from] == transfer.amount + transfer.fee` or `state.validator_balances[transfer.from] >= transfer.amount + transfer.fee + MIN_DEPOSIT_AMOUNT`.
* Verify that `state.slot == transfer.slot`.
* Verify that `get_current_epoch(state) >= state.validator_registry[transfer.from].withdrawable_epoch`.
* Verify that `state.validator_registry[transfer.from].withdrawal_credentials == BLS_WITHDRAWAL_PREFIX_BYTE + hash(transfer.pubkey)[1:]`.
* Let `transfer_message = hash_tree_root(Transfer(from=transfer.from, to=transfer.to, amount=transfer.amount, fee=transfer.fee, slot=transfer.slot, signature=EMPTY_SIGNATURE))`.
* Verify that `bls_verify(pubkey=transfer.pubkey, message_hash=transfer_message, signature=transfer.signature, domain=get_domain(state.fork, slot_to_epoch(transfer.slot), DOMAIN_TRANSFER))`.
* Set `state.validator_balances[transfer.from] -= transfer.amount + transfer.fee`.
* Set `state.validator_balances[transfer.to] += transfer.amount`.
* Set `state.validator_balances[get_beacon_proposer_index(state, state.slot)] += transfer.fee`.

### Per-epoch processing

The steps below happen when `(state.slot + 1) % SLOTS_PER_EPOCH == 0`.

#### Helper variables

* Let `current_epoch = get_current_epoch(state)`.
* Let `previous_epoch = get_previous_epoch(state)`.
* Let `next_epoch = current_epoch + 1`.

[Validators](#dfn-Validator) attesting during the current epoch:

* Let `current_total_balance = get_total_balance(state, get_active_validator_indices(state.validator_registry, current_epoch))`.
* Let `current_epoch_attestations = [a for a in state.latest_attestations if current_epoch == slot_to_epoch(a.data.slot)]`. (Note: Each of these attestations votes for the current justified epoch/block root because of the [attestation block validity rules](#attestations-1).)
* Validators justifying the epoch boundary block at the start of the current epoch:
  * Let `current_epoch_boundary_attestations = [a for a in current_epoch_attestations if a.data.epoch_boundary_root == get_block_root(state, get_epoch_start_slot(current_epoch))]`.
  * Let `current_epoch_boundary_attester_indices` be the union of the [validator](#dfn-validator) index sets given by `[get_attestation_participants(state, a.data, a.aggregation_bitfield) for a in current_epoch_boundary_attestations]`.
  * Let `current_epoch_boundary_attesting_balance = get_total_balance(state, current_epoch_boundary_attester_indices)`.

[Validators](#dfn-Validator) attesting during the previous epoch:

* Let `previous_total_balance = get_total_balance(state, get_active_validator_indices(state.validator_registry, previous_epoch))`.
* Validators that made an attestation during the previous epoch, targeting the previous justified slot:
  * Let `previous_epoch_attestations = [a for a in state.latest_attestations if previous_epoch == slot_to_epoch(a.data.slot)]`. (Note: Each of these attestations votes for the previous justified epoch/block root because of the [attestation block validity rules](#attestations-1).)
  * Let `previous_epoch_attester_indices` be the union of the validator index sets given by `[get_attestation_participants(state, a.data, a.aggregation_bitfield) for a in previous_epoch_attestations]`.
  * Let `previous_epoch_attesting_balance = get_total_balance(state, previous_epoch_attester_indices)`.
* Validators justifying the epoch boundary block at the start of the previous epoch:
  * Let `previous_epoch_boundary_attestations = [a for a in previous_epoch_attestations if a.data.epoch_boundary_root == get_block_root(state, get_epoch_start_slot(previous_epoch))]`.
  * Let `previous_epoch_boundary_attester_indices` be the union of the validator index sets given by `[get_attestation_participants(state, a.data, a.aggregation_bitfield) for a in previous_epoch_boundary_attestations]`.
  * Let `previous_epoch_boundary_attesting_balance = get_total_balance(state, previous_epoch_boundary_attester_indices)`.
* Validators attesting to the expected beacon chain head during the previous epoch:
  * Let `previous_epoch_head_attestations = [a for a in previous_epoch_attestations if a.data.beacon_block_root == get_block_root(state, a.data.slot)]`.
  * Let `previous_epoch_head_attester_indices` be the union of the validator index sets given by `[get_attestation_participants(state, a.data, a.aggregation_bitfield) for a in previous_epoch_head_attestations]`.
  * Let `previous_epoch_head_attesting_balance = get_total_balance(state, previous_epoch_head_attester_indices)`.

**Note**: `previous_total_balance` and `previous_epoch_boundary_attesting_balance` balance might be marginally different than the actual balances during previous epoch transition. Due to the tight bound on validator churn each epoch and small per-epoch rewards/penalties, the potential balance difference is very low and only marginally affects consensus safety.

For every `slot in range(get_epoch_start_slot(previous_epoch), get_epoch_start_slot(next_epoch))`, let `crosslink_committees_at_slot = get_crosslink_committees_at_slot(state, slot)`. For every `(crosslink_committee, shard)` in `crosslink_committees_at_slot`, compute:

* Let `shard_block_root` be `state.latest_crosslinks[shard].shard_block_root`
* Let `attesting_validator_indices(crosslink_committee, shard_block_root)` be the union of the [validator](#dfn-validator) index sets given by `[get_attestation_participants(state, a.data, a.aggregation_bitfield) for a in current_epoch_attestations + previous_epoch_attestations if a.data.shard == shard and a.data.shard_block_root == shard_block_root]`.
* Let `winning_root(crosslink_committee)` be equal to the value of `shard_block_root` such that `get_total_balance(state, attesting_validator_indices(crosslink_committee, shard_block_root))` is maximized (ties broken by favoring lower `shard_block_root` values).
* Let `attesting_validators(crosslink_committee)` be equal to `attesting_validator_indices(crosslink_committee, winning_root(crosslink_committee))` for convenience.
* Let `total_attesting_balance(crosslink_committee) = get_total_balance(state, attesting_validators(crosslink_committee))`.

Define the following helpers to process attestation inclusion rewards and inclusion distance reward/penalty. For every attestation `a` in `previous_epoch_attestations`:

* Let `inclusion_slot(state, index) = a.inclusion_slot` for the attestation `a` where `index` is in `get_attestation_participants(state, a.data, a.aggregation_bitfield)`. If multiple attestations are applicable, the attestation with lowest `inclusion_slot` is considered.
* Let `inclusion_distance(state, index) = a.inclusion_slot - a.data.slot` where `a` is the above attestation.

#### Eth1 data

If `next_epoch % EPOCHS_PER_ETH1_VOTING_PERIOD == 0`:

* If `eth1_data_vote.vote_count * 2 > EPOCHS_PER_ETH1_VOTING_PERIOD * SLOTS_PER_EPOCH` for some `eth1_data_vote` in `state.eth1_data_votes` (ie. more than half the votes in this voting period were for that value), set `state.latest_eth1_data = eth1_data_vote.eth1_data`.
* Set `state.eth1_data_votes = []`.

#### Justification

First, update the justification bitfield:

* Let `new_justified_epoch = state.justified_epoch`.
* Set `state.justification_bitfield = state.justification_bitfield << 1`.
* Set `state.justification_bitfield |= 2` and `new_justified_epoch = previous_epoch` if `3 * previous_epoch_boundary_attesting_balance >= 2 * previous_total_balance`.
* Set `state.justification_bitfield |= 1` and `new_justified_epoch = current_epoch` if `3 * current_epoch_boundary_attesting_balance >= 2 * current_total_balance`.

Next, update last finalized epoch if possible:

* Set `state.finalized_epoch = state.previous_justified_epoch` if `(state.justification_bitfield >> 1) % 8 == 0b111 and state.previous_justified_epoch == previous_epoch - 2`.
* Set `state.finalized_epoch = state.previous_justified_epoch` if `(state.justification_bitfield >> 1) % 4 == 0b11 and state.previous_justified_epoch == previous_epoch - 1`.
* Set `state.finalized_epoch = state.justified_epoch` if `(state.justification_bitfield >> 0) % 8 == 0b111 and state.justified_epoch == previous_epoch - 1`.
* Set `state.finalized_epoch = state.justified_epoch` if `(state.justification_bitfield >> 0) % 4 == 0b11 and state.justified_epoch == previous_epoch`.

Finally, update the following:

* Set `state.previous_justified_epoch = state.justified_epoch`.
* Set `state.justified_epoch = new_justified_epoch`.

#### Crosslinks

For every `slot in range(get_epoch_start_slot(previous_epoch), get_epoch_start_slot(next_epoch))`, let `crosslink_committees_at_slot = get_crosslink_committees_at_slot(state, slot)`. For every `(crosslink_committee, shard)` in `crosslink_committees_at_slot`, compute:

* Set `state.latest_crosslinks[shard] = Crosslink(epoch=slot_to_epoch(slot), shard_block_root=winning_root(crosslink_committee))` if `3 * total_attesting_balance(crosslink_committee) >= 2 * get_total_balance(crosslink_committee)`.

#### Rewards and penalties

First, we define some additional helpers:

* Let `base_reward_quotient = integer_squareroot(previous_total_balance) // BASE_REWARD_QUOTIENT`.
* Let `base_reward(state, index) = get_effective_balance(state, index) // base_reward_quotient // 5` for any validator with the given `index`.
* Let `inactivity_penalty(state, index, epochs_since_finality) = base_reward(state, index) + get_effective_balance(state, index) * epochs_since_finality // INACTIVITY_PENALTY_QUOTIENT // 2` for any validator with the given `index`.

Note: When applying penalties in the following balance recalculations implementers should make sure the `uint64` does not underflow.

##### Justification and finalization

Note: Rewards and penalties are for participation in the previous epoch, so the "active validator" set is drawn from `get_active_validator_indices(state.validator_registry, previous_epoch)`.

* Let `epochs_since_finality = next_epoch - state.finalized_epoch`.

Case 1: `epochs_since_finality <= 4`:

* Expected FFG source:
  * Any [validator](#dfn-validator) `index` in `previous_epoch_attester_indices` gains `base_reward(state, index) * previous_epoch_attesting_balance // previous_total_balance`.
  * Any [active validator](#dfn-active-validator) `index` not in `previous_epoch_attester_indices` loses `base_reward(state, index)`.
* Expected FFG target:
  * Any [validator](#dfn-validator) `index` in `previous_epoch_boundary_attester_indices` gains `base_reward(state, index) * previous_epoch_boundary_attesting_balance // previous_total_balance`.
  * Any [active validator](#dfn-active-validator) `index` not in `previous_epoch_boundary_attester_indices` loses `base_reward(state, index)`.
* Expected beacon chain head:
  * Any [validator](#dfn-validator) `index` in `previous_epoch_head_attester_indices` gains `base_reward(state, index) * previous_epoch_head_attesting_balance // previous_total_balance)`.
  * Any [active validator](#dfn-active-validator) `index` not in `previous_epoch_head_attester_indices` loses `base_reward(state, index)`.
* Inclusion distance:
  * Any [validator](#dfn-validator) `index` in `previous_epoch_attester_indices` gains `base_reward(state, index) * MIN_ATTESTATION_INCLUSION_DELAY // inclusion_distance(state, index)`

Case 2: `epochs_since_finality > 4`:

* Any [active validator](#dfn-active-validator) `index` not in `previous_epoch_attester_indices`, loses `inactivity_penalty(state, index, epochs_since_finality)`.
* Any [active validator](#dfn-active-validator) `index` not in `previous_epoch_boundary_attester_indices`, loses `inactivity_penalty(state, index, epochs_since_finality)`.
* Any [active validator](#dfn-active-validator) `index` not in `previous_epoch_head_attester_indices`, loses `base_reward(state, index)`.
* Any [active validator](#dfn-active-validator) `index` with `validator.slashed_epoch <= current_epoch`, loses `2 * inactivity_penalty(state, index, epochs_since_finality) + base_reward(state, index)`.
* Any [validator](#dfn-validator) `index` in `previous_epoch_attester_indices` loses `base_reward(state, index) - base_reward(state, index) * MIN_ATTESTATION_INCLUSION_DELAY // inclusion_distance(state, index)`

##### Attestation inclusion

For each `index` in `previous_epoch_attester_indices`, we determine the proposer `proposer_index = get_beacon_proposer_index(state, inclusion_slot(state, index))` and set `state.validator_balances[proposer_index] += base_reward(state, index) // ATTESTATION_INCLUSION_REWARD_QUOTIENT`.

##### Crosslinks

For every `slot in range(get_epoch_start_slot(previous_epoch), get_epoch_start_slot(current_epoch))`:

* Let `crosslink_committees_at_slot = get_crosslink_committees_at_slot(state, slot)`.
* For every `(crosslink_committee, shard)` in `crosslink_committees_at_slot` and every `index` in `crosslink_committee`:
    * If `index in attesting_validators(crosslink_committee)`, `state.validator_balances[index] += base_reward(state, index) * total_attesting_balance(crosslink_committee) // get_total_balance(state, crosslink_committee))`.
    * If `index not in attesting_validators(crosslink_committee)`, `state.validator_balances[index] -= base_reward(state, index)`.

#### Ejections

* Run `process_ejections(state)`.

```python
def process_ejections(state: BeaconState) -> None:
    """
    Iterate through the validator registry
    and eject active validators with balance below ``EJECTION_BALANCE``.
    """
    for index in get_active_validator_indices(state.validator_registry, current_epoch(state)):
        if state.validator_balances[index] < EJECTION_BALANCE:
            exit_validator(state, index)
```

#### Validator registry and shuffling seed data

First, update the following:

* Set `state.previous_shuffling_epoch = state.current_shuffling_epoch`.
* Set `state.previous_shuffling_start_shard = state.current_shuffling_start_shard`.
* Set `state.previous_shuffling_seed = state.current_shuffling_seed`.

If the following are satisfied:

* `state.finalized_epoch > state.validator_registry_update_epoch`
* `state.latest_crosslinks[shard].epoch > state.validator_registry_update_epoch` for every shard number `shard` in `[(state.current_shuffling_start_shard + i) % SHARD_COUNT for i in range(get_current_epoch_committee_count(state))]` (that is, for every shard in the current committees)

update the validator registry and associated fields by running

```python
def update_validator_registry(state: BeaconState) -> None:
    """
    Update validator registry.
    Note that this function mutates ``state``.
    """
    current_epoch = get_current_epoch(state)
    # The active validators
    active_validator_indices = get_active_validator_indices(state.validator_registry, current_epoch)
    # The total effective balance of active validators
    total_balance = get_total_balance(state, active_validator_indices)

    # The maximum balance churn in Gwei (for deposits and exits separately)
    max_balance_churn = max(
        MAX_DEPOSIT_AMOUNT,
        total_balance // (2 * MAX_BALANCE_CHURN_QUOTIENT)
    )

    # Activate validators within the allowable balance churn
    balance_churn = 0
    for index, validator in enumerate(state.validator_registry):
        if validator.activation_epoch > get_entry_exit_effect_epoch(current_epoch) and state.validator_balances[index] >= MAX_DEPOSIT_AMOUNT:
            # Check the balance churn would be within the allowance
            balance_churn += get_effective_balance(state, index)
            if balance_churn > max_balance_churn:
                break

            # Activate validator
            activate_validator(state, index, is_genesis=False)

    # Exit validators within the allowable balance churn
    balance_churn = 0
    for index, validator in enumerate(state.validator_registry):
        if validator.exit_epoch > get_entry_exit_effect_epoch(current_epoch) and validator.status_flags & INITIATED_EXIT:
            # Check the balance churn would be within the allowance
            balance_churn += get_effective_balance(state, index)
            if balance_churn > max_balance_churn:
                break

            # Exit validator
            exit_validator(state, index)

    state.validator_registry_update_epoch = current_epoch
```

and perform the following updates:

* Set `state.current_shuffling_epoch = next_epoch`
* Set `state.current_shuffling_start_shard = (state.current_shuffling_start_shard + get_current_epoch_committee_count(state)) % SHARD_COUNT`
* Set `state.current_shuffling_seed = generate_seed(state, state.current_shuffling_epoch)`

If a validator registry update does _not_ happen do the following:

* Let `epochs_since_last_registry_update = current_epoch - state.validator_registry_update_epoch`.
* If `epochs_since_last_registry_update > 1` and `is_power_of_two(epochs_since_last_registry_update)`:
    * Set `state.current_shuffling_epoch = next_epoch`.
    * Set `state.current_shuffling_seed = generate_seed(state, state.current_shuffling_epoch)`
    * _Note_ that `state.current_shuffling_start_shard` is left unchanged.

**Invariant**: the active index root that is hashed into the shuffling seed actually is the `hash_tree_root` of the validator set that is used for that epoch.

Regardless of whether or not a validator set change happens run `process_slashings(state)` and `process_exit_queue(state)`:

```python
def process_slashings(state: BeaconState) -> None:
    """
    Process the slashings.
    Note that this function mutates ``state``.
    """
    current_epoch = get_current_epoch(state)
    active_validator_indices = get_active_validator_indices(state.validator_registry, current_epoch)
    total_balance = sum(get_effective_balance(state, i) for i in active_validator_indices)

    for index, validator in enumerate(state.validator_registry):
        if current_epoch == validator.slashed_epoch + LATEST_SLASHED_EXIT_LENGTH // 2:
            epoch_index = current_epoch % LATEST_SLASHED_EXIT_LENGTH
            total_at_start = state.latest_slashed_balances[(epoch_index + 1) % LATEST_SLASHED_EXIT_LENGTH]
            total_at_end = state.latest_slashed_balances[epoch_index]
            total_penalties = total_at_end - total_at_start
            penalty = get_effective_balance(state, index) * min(total_penalties * 3, total_balance) // total_balance
            state.validator_balances[index] -= penalty
```

```python
def process_exit_queue(state: BeaconState) -> None:
    """
    Process the exit queue.
    Note that this function mutates ``state``.
    """
    current_epoch = get_current_epoch(state)

    def eligible(index):
        validator = state.validator_registry[index]
<<<<<<< HEAD
        if validator.slashed_epoch <= current_epoch:
            slashed_withdrawal_epochs = LATEST_SLASHED_EXIT_LENGTH // 2
            return current_epoch >= validator.slashed_epoch + slashed_withdrawal_epochs
        else:
            return current_epoch >= validator.exit_epoch + MIN_VALIDATOR_WITHDRAWAL_DELAY
=======
        # Cannot exit if you already have
        if validator.withdrawable_epoch < FAR_FUTURE_EPOCH:
            return False
        # Can exit if at least the minimum amount of time has passed
        else:
            return current_epoch >= validator.exit_epoch + MIN_VALIDATOR_WITHDRAWABILITY_DELAY
>>>>>>> eadfa20b

    eligible_indices = filter(eligible, list(range(len(state.validator_registry))))
    # Sort in order of exit epoch, and validators that exit within the same epoch exit in order of validator index
    sorted_indices = sorted(eligible_indices, key=lambda index: state.validator_registry[index].exit_epoch)
    for dequeues, index in enumerate(sorted_indices):
        if dequeues >= MAX_EXIT_DEQUEUES_PER_EPOCH:
            break
        prepare_validator_for_withdrawal(state, index)
```

#### Final updates

* Set `state.latest_active_index_roots[(next_epoch + ACTIVATION_EXIT_DELAY) % LATEST_ACTIVE_INDEX_ROOTS_LENGTH] = hash_tree_root(get_active_validator_indices(state, next_epoch + ACTIVATION_EXIT_DELAY))`.
* Set `state.latest_slashed_balances[(next_epoch) % LATEST_SLASHED_EXIT_LENGTH] = state.latest_slashed_balances[current_epoch % LATEST_SLASHED_EXIT_LENGTH]`.
* Set `state.latest_randao_mixes[next_epoch % LATEST_RANDAO_MIXES_LENGTH] = get_randao_mix(state, current_epoch)`.
* Remove any `attestation` in `state.latest_attestations` such that `slot_to_epoch(attestation.data.slot) < current_epoch`.

### State root verification

Verify `block.state_root == hash_tree_root(state)` if there exists a `block` for the slot being processed.

# References

This section is divided into Normative and Informative references.  Normative references are those that must be read in order to implement this specification, while Informative references are merely that, information.  An example of the former might be the details of a required consensus algorithm, and an example of the latter might be a pointer to research that demonstrates why a particular consensus algorithm might be better suited for inclusion in the standard than another.

## Normative

## Informative
<a id="ref-casper-ffg"></a> _**casper-ffg**_ </br> &nbsp; _Casper the Friendly Finality Gadget_. V. Buterin and V. Griffith. URL: https://arxiv.org/abs/1710.09437

<a id="ref-python-poc"></a> _**python-poc**_ </br> &nbsp; _Python proof-of-concept implementation_. Ethereum Foundation. URL: https://github.com/ethereum/beacon_chain

# Copyright
Copyright and related rights waived via [CC0](https://creativecommons.org/publicdomain/zero/1.0/).<|MERGE_RESOLUTION|>--- conflicted
+++ resolved
@@ -125,12 +125,8 @@
                 - [Attester slashings](#attester-slashings-1)
                 - [Attestations](#attestations-1)
                 - [Deposits](#deposits-1)
-<<<<<<< HEAD
                 - [Voluntary exits](#voluntary-exits-1)
-=======
-                - [Exits](#exits-1)
                 - [Transfers](#transfers-1)
->>>>>>> eadfa20b
         - [Per-epoch processing](#per-epoch-processing)
             - [Helper variables](#helper-variables)
             - [Eth1 data](#eth1-data-1)
@@ -233,20 +229,11 @@
 | - | - | :-: | :-: |
 | `SECONDS_PER_SLOT` | `6` | seconds | 6 seconds |
 | `MIN_ATTESTATION_INCLUSION_DELAY` | `2**2` (= 4) | slots | 24 seconds |
-<<<<<<< HEAD
 | `SLOTS_PER_EPOCH` | `2**6` (= 64) | slots | 6.4 minutes |
 | `MIN_SEED_LOOKAHEAD` | `2**0` (= 1) | epochs | 6.4 minutes |
 | `ACTIVATION_EXIT_DELAY` | `2**2` (= 4) | epochs | 25.6 minutes |
 | `EPOCHS_PER_ETH1_VOTING_PERIOD` | `2**4` (= 16) | epochs | ~1.7 hours |
 | `MIN_VALIDATOR_WITHDRAWAL_DELAY` | `2**8` (= 256) | epochs | ~27 hours |
-| `MIN_EXIT_EPOCHS_BEFORE_TRANSFER` | `2**13` (= 8,192) | epochs | ~36 days |
-=======
-| `EPOCH_LENGTH` | `2**6` (= 64) | slots | 6.4 minutes |
-| `SEED_LOOKAHEAD` | `2**0` (= 1) | epochs | 6.4 minutes |
-| `ENTRY_EXIT_DELAY` | `2**2` (= 4) | epochs | 25.6 minutes |
-| `ETH1_DATA_VOTING_PERIOD` | `2**4` (= 16) | epochs | ~1.7 hours |
-| `MIN_VALIDATOR_WITHDRAWABILITY_DELAY` | `2**8` (= 256) | epochs | ~27 hours |
->>>>>>> eadfa20b
 
 ### State list lengths
 
@@ -583,17 +570,10 @@
     'activation_epoch': 'uint64',
     # Epoch when validator exited
     'exit_epoch': 'uint64',
-<<<<<<< HEAD
-    # Epoch when validator withdrew
-    'withdrawal_epoch': 'uint64',
+    # Epoch when validator is eligible to withdraw
+    'withdrawable_epoch': 'uint64',
     # Epoch when validator was slashed
     'slashed_epoch': 'uint64',
-=======
-    # Epoch when validator is eligible to withdraw
-    'withdrawable_epoch': 'uint64',
-    # Epoch when validator was penalized
-    'penalized_epoch': 'uint64',
->>>>>>> eadfa20b
     # Status flags
     'status_flags': 'uint64',
 }
@@ -1319,13 +1299,8 @@
             withdrawal_credentials=withdrawal_credentials,
             activation_epoch=FAR_FUTURE_EPOCH,
             exit_epoch=FAR_FUTURE_EPOCH,
-<<<<<<< HEAD
-            withdrawal_epoch=FAR_FUTURE_EPOCH,
+            withdrawable_epoch=FAR_FUTURE_EPOCH,
             slashed_epoch=FAR_FUTURE_EPOCH,
-=======
-            withdrawable_epoch=FAR_FUTURE_EPOCH,
-            penalized_epoch=FAR_FUTURE_EPOCH,
->>>>>>> eadfa20b
             status_flags=0,
         )
 
@@ -1403,12 +1378,8 @@
     whistleblower_reward = get_effective_balance(state, index) // WHISTLEBLOWER_REWARD_QUOTIENT
     state.validator_balances[whistleblower_index] += whistleblower_reward
     state.validator_balances[index] -= whistleblower_reward
-<<<<<<< HEAD
     validator.slashed_epoch = get_current_epoch(state)
-=======
-    validator.penalized_epoch = get_current_epoch(state)
     validator.withdrawable_epoch = get_current_epoch(state) + LATEST_PENALIZED_EXIT_LENGTH 
->>>>>>> eadfa20b
 ```
 
 #### `prepare_validator_for_withdrawal`
@@ -2101,24 +2072,14 @@
     Process the exit queue.
     Note that this function mutates ``state``.
     """
-    current_epoch = get_current_epoch(state)
-
     def eligible(index):
         validator = state.validator_registry[index]
-<<<<<<< HEAD
-        if validator.slashed_epoch <= current_epoch:
-            slashed_withdrawal_epochs = LATEST_SLASHED_EXIT_LENGTH // 2
-            return current_epoch >= validator.slashed_epoch + slashed_withdrawal_epochs
-        else:
-            return current_epoch >= validator.exit_epoch + MIN_VALIDATOR_WITHDRAWAL_DELAY
-=======
-        # Cannot exit if you already have
+        # Filter out dequeued validators
         if validator.withdrawable_epoch < FAR_FUTURE_EPOCH:
             return False
-        # Can exit if at least the minimum amount of time has passed
+        # Dequeue if the minimum amount of time has passed
         else:
-            return current_epoch >= validator.exit_epoch + MIN_VALIDATOR_WITHDRAWABILITY_DELAY
->>>>>>> eadfa20b
+            return get_current_epoch(state) >= validator.exit_epoch + MIN_VALIDATOR_WITHDRAWABILITY_DELAY
 
     eligible_indices = filter(eligible, list(range(len(state.validator_registry))))
     # Sort in order of exit epoch, and validators that exit within the same epoch exit in order of validator index
