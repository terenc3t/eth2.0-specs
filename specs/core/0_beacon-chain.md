# Ethereum 2.0 Phase 0 -- The Beacon Chain

**NOTICE**: This document is a work in progress for researchers and implementers. It reflects recent spec changes and takes precedence over the Python proof-of-concept implementation [[python-poc]](https://github.com/ethereum/beacon_chain).

## Table of contents
<!-- TOC -->

- [Ethereum 2.0 Phase 0 -- The Beacon Chain](#ethereum-20-phase-0----the-beacon-chain)
    - [Table of contents](#table-of-contents)
    - [Introduction](#introduction)
    - [Notation](#notation)
    - [Terminology](#terminology)
    - [Constants](#constants)
        - [Misc](#misc)
        - [Deposit contract](#deposit-contract)
        - [Gwei values](#gwei-values)
        - [Initial values](#initial-values)
        - [Time parameters](#time-parameters)
        - [State list lengths](#state-list-lengths)
        - [Reward and penalty quotients](#reward-and-penalty-quotients)
        - [Max operations per block](#max-operations-per-block)
        - [Signature domains](#signature-domains)
    - [Data structures](#data-structures)
        - [Misc dependencies](#misc-dependencies)
            - [`Fork`](#fork)
            - [`Crosslink`](#crosslink)
            - [`Eth1Data`](#eth1data)
            - [`AttestationData`](#attestationdata)
            - [`AttestationDataAndCustodyBit`](#attestationdataandcustodybit)
            - [`IndexedAttestation`](#indexedattestation)
            - [`DepositData`](#depositdata)
            - [`BeaconBlockHeader`](#beaconblockheader)
            - [`Validator`](#validator)
            - [`PendingAttestation`](#pendingattestation)
            - [`HistoricalBatch`](#historicalbatch)
        - [Beacon operations](#beacon-operations)
            - [`ProposerSlashing`](#proposerslashing)
            - [`AttesterSlashing`](#attesterslashing)
            - [`Attestation`](#attestation)
            - [`Deposit`](#deposit)
            - [`VoluntaryExit`](#voluntaryexit)
            - [`Transfer`](#transfer)
        - [Beacon blocks](#beacon-blocks)
            - [`BeaconBlockBody`](#beaconblockbody)
            - [`BeaconBlock`](#beaconblock)
        - [Beacon state](#beacon-state)
            - [`BeaconState`](#beaconstate)
    - [Custom Types](#custom-types)
    - [Helper functions](#helper-functions)
        - [`xor`](#xor)
        - [`hash`](#hash)
        - [`hash_tree_root`](#hash_tree_root)
        - [`signing_root`](#signing_root)
        - [`slot_to_epoch`](#slot_to_epoch)
        - [`get_previous_epoch`](#get_previous_epoch)
        - [`get_current_epoch`](#get_current_epoch)
        - [`get_epoch_start_slot`](#get_epoch_start_slot)
        - [`is_active_validator`](#is_active_validator)
        - [`is_slashable_validator`](#is_slashable_validator)
        - [`get_active_validator_indices`](#get_active_validator_indices)
        - [`increase_balance`](#increase_balance)
        - [`decrease_balance`](#decrease_balance)
        - [`get_permuted_index`](#get_permuted_index)
        - [`get_split_offset`](#get_split_offset)
        - [`get_epoch_committee_count`](#get_epoch_committee_count)
        - [`get_shard_delta`](#get_shard_delta)
        - [`compute_committee`](#compute_committee)
        - [`get_crosslink_committees_at_slot`](#get_crosslink_committees_at_slot)
        - [`get_block_root_at_slot`](#get_block_root_at_slot)
        - [`get_block_root`](#get_block_root)
        - [`get_state_root`](#get_state_root)
        - [`get_randao_mix`](#get_randao_mix)
        - [`get_active_index_root`](#get_active_index_root)
        - [`generate_seed`](#generate_seed)
        - [`get_beacon_proposer_index`](#get_beacon_proposer_index)
        - [`verify_merkle_branch`](#verify_merkle_branch)
        - [`get_attesting_indices`](#get_attesting_indices)
        - [`int_to_bytes1`, `int_to_bytes2`, ...](#int_to_bytes1-int_to_bytes2-)
        - [`bytes_to_int`](#bytes_to_int)
        - [`get_total_balance`](#get_total_balance)
        - [`get_domain`](#get_domain)
        - [`get_bitfield_bit`](#get_bitfield_bit)
        - [`verify_bitfield`](#verify_bitfield)
        - [`convert_to_indexed`](#convert_to_indexed)
        - [`verify_indexed_attestation`](#verify_indexed_attestation)
        - [`is_double_vote`](#is_double_vote)
        - [`is_surround_vote`](#is_surround_vote)
        - [`integer_squareroot`](#integer_squareroot)
        - [`get_delayed_activation_exit_epoch`](#get_delayed_activation_exit_epoch)
        - [`get_churn_limit`](#get_churn_limit)
        - [`bls_verify`](#bls_verify)
        - [`bls_verify_multiple`](#bls_verify_multiple)
        - [`bls_aggregate_pubkeys`](#bls_aggregate_pubkeys)
        - [Routines for updating validator status](#routines-for-updating-validator-status)
            - [`initiate_validator_exit`](#initiate_validator_exit)
            - [`slash_validator`](#slash_validator)
    - [On genesis](#on-genesis)
    - [Beacon chain state transition function](#beacon-chain-state-transition-function)
        - [State caching](#state-caching)
        - [Per-epoch processing](#per-epoch-processing)
            - [Helper functions](#helper-functions-1)
            - [Justification and finalization](#justification-and-finalization)
            - [Crosslinks](#crosslinks)
            - [Rewards and penalties](#rewards-and-penalties)
            - [Registry updates](#registry-updates)
            - [Slashings](#slashings)
            - [Final updates](#final-updates)
        - [Per-slot processing](#per-slot-processing)
        - [Per-block processing](#per-block-processing)
            - [Block header](#block-header)
            - [RANDAO](#randao)
            - [Eth1 data](#eth1-data)
            - [Operations](#operations)
                - [Proposer slashings](#proposer-slashings)
                - [Attester slashings](#attester-slashings)
                - [Attestations](#attestations)
                - [Deposits](#deposits)
                - [Voluntary exits](#voluntary-exits)
                - [Transfers](#transfers)
            - [State root verification](#state-root-verification)

<!-- /TOC -->

## Introduction

This document represents the specification for Phase 0 of Ethereum 2.0 -- The Beacon Chain.

At the core of Ethereum 2.0 is a system chain called the "beacon chain". The beacon chain stores and manages the registry of [validators](#dfn-validator). In the initial deployment phases of Ethereum 2.0, the only mechanism to become a [validator](#dfn-validator) is to make a one-way ETH transaction to a deposit contract on Ethereum 1.0. Activation as a [validator](#dfn-validator) happens when Ethereum 1.0 deposit receipts are processed by the beacon chain, the activation balance is reached, and a queuing process is completed. Exit is either voluntary or done forcibly as a penalty for misbehavior.

The primary source of load on the beacon chain is "attestations". Attestations are simultaneously availability votes for a shard block and proof-of-stake votes for a beacon block. A sufficient number of attestations for the same shard block create a "crosslink", confirming the shard segment up to that shard block into the beacon chain. Crosslinks also serve as infrastructure for asynchronous cross-shard communication.

## Notation

Code snippets appearing in `this style` are to be interpreted as Python code.

## Terminology

* **Validator** <a id="dfn-validator"></a> - a registered participant in the beacon chain. You can become one by sending ether into the Ethereum 1.0 deposit contract.
* **Active validator** <a id="dfn-active-validator"></a> - an active participant in the Ethereum 2.0 consensus invited to, among other things, propose and attest to blocks and vote for crosslinks.
* **Committee** - a (pseudo-) randomly sampled subset of [active validators](#dfn-active-validator). When a committee is referred to collectively, as in "this committee attests to X", this is assumed to mean "some subset of that committee that contains enough [validators](#dfn-validator) that the protocol recognizes it as representing the committee".
* **Proposer** - the [validator](#dfn-validator) that creates a beacon chain block.
* **Attester** - a [validator](#dfn-validator) that is part of a committee that needs to sign off on a beacon chain block while simultaneously creating a link (crosslink) to a recent shard block on a particular shard chain.
* **Beacon chain** - the central PoS chain that is the base of the sharding system.
* **Shard chain** - one of the chains on which user transactions take place and account data is stored.
* **Block root** - a 32-byte Merkle root of a beacon chain block or shard chain block. Previously called "block hash".
* **Crosslink** - a set of signatures from a committee attesting to a block in a shard chain that can be included into the beacon chain. Crosslinks are the main means by which the beacon chain "learns about" the updated state of shard chains.
* **Slot** - a period during which one proposer has the ability to create a beacon chain block and some attesters have the ability to make attestations.
* **Epoch** - an aligned span of slots during which all [validators](#dfn-validator) get exactly one chance to make an attestation.
* **Finalized**, **justified** - see the [Casper FFG paper](https://arxiv.org/abs/1710.09437).
* **Withdrawal period** - the number of slots between a [validator](#dfn-validator) exit and the [validator](#dfn-validator) balance being withdrawable.
* **Genesis time** - the Unix time of the genesis beacon chain block at slot 0.

## Constants

Note: the default mainnet values for the constants are included here for spec-design purposes.
The different configurations for mainnet, testnets, and yaml-based testing can be found in the `configs/constant_presets/` directory.
These configurations are updated for releases, but may be out of sync during `dev` changes.

### Misc

| Name | Value |
| - | - |
| `SHARD_COUNT` | `2**10` (= 1,024) |
| `TARGET_COMMITTEE_SIZE` | `2**7` (= 128) |
| `MAX_INDICES_PER_ATTESTATION` | `2**12` (= 4,096) |
| `MIN_PER_EPOCH_CHURN_LIMIT` | `2**2` (= 4) |
| `CHURN_LIMIT_QUOTIENT` | `2**16` (= 65,536) |
| `BASE_REWARDS_PER_EPOCH` | `5` |
| `SHUFFLE_ROUND_COUNT` | 90 |

* For the safety of crosslinks `TARGET_COMMITTEE_SIZE` exceeds [the recommended minimum committee size of 111](https://vitalik.ca/files/Ithaca201807_Sharding.pdf); with sufficient active validators (at least `SLOTS_PER_EPOCH * TARGET_COMMITTEE_SIZE`), the shuffling algorithm ensures committee sizes of at least `TARGET_COMMITTEE_SIZE`. (Unbiasable randomness with a Verifiable Delay Function (VDF) will improve committee robustness and lower the safe minimum committee size.)

### Deposit contract

| Name | Value |
| - | - |
| `DEPOSIT_CONTRACT_TREE_DEPTH` | `2**5` (= 32) |

### Gwei values

| Name | Value | Unit |
| - | - | :-: |
| `MIN_DEPOSIT_AMOUNT` | `2**0 * 10**9` (= 1,000,000,000) | Gwei |
| `MAX_EFFECTIVE_BALANCE` | `2**5 * 10**9` (= 32,000,000,000) | Gwei |
| `EJECTION_BALANCE` | `2**4 * 10**9` (= 16,000,000,000) | Gwei |
| `EFFECTIVE_BALANCE_INCREMENT` | `2**0 * 10**9` (= 1,000,000,000) | Gwei |

### Initial values

| Name | Value |
| - | - |
| `GENESIS_SLOT` | `0` |
| `GENESIS_EPOCH` | `0` |
| `FAR_FUTURE_EPOCH` | `2**64 - 1` |
| `ZERO_HASH` | `int_to_bytes32(0)` |
| `BLS_WITHDRAWAL_PREFIX_BYTE` | `int_to_bytes1(0)` |

### Time parameters

| Name | Value | Unit | Duration |
| - | - | :-: | :-: |
| `MIN_ATTESTATION_INCLUSION_DELAY` | `2**2` (= 4) | slots | 24 seconds |
| `SLOTS_PER_EPOCH` | `2**6` (= 64) | slots | 6.4 minutes |
| `MIN_SEED_LOOKAHEAD` | `2**0` (= 1) | epochs | 6.4 minutes |
| `ACTIVATION_EXIT_DELAY` | `2**2` (= 4) | epochs | 25.6 minutes |
| `SLOTS_PER_ETH1_VOTING_PERIOD` | `2**10` (= 1,024) | slots | ~1.7 hours |
| `SLOTS_PER_HISTORICAL_ROOT` | `2**13` (= 8,192) | slots | ~13 hours |
| `MIN_VALIDATOR_WITHDRAWABILITY_DELAY` | `2**8` (= 256) | epochs | ~27 hours |
| `PERSISTENT_COMMITTEE_PERIOD` | `2**11` (= 2,048)  | epochs | 9 days  |
| `MAX_CROSSLINK_EPOCHS` | `2**6` (= 64) | epochs | ~7 hours |
| `MIN_EPOCHS_TO_INACTIVITY_PENALTY` | `2**2` (= 4) | epochs | 25.6 minutes |

* `MAX_CROSSLINK_EPOCHS` should be a small constant times `SHARD_COUNT // SLOTS_PER_EPOCH`

### State list lengths

| Name | Value | Unit | Duration |
| - | - | :-: | :-: |
| `LATEST_RANDAO_MIXES_LENGTH` | `2**13` (= 8,192) | epochs | ~36 days |
| `LATEST_ACTIVE_INDEX_ROOTS_LENGTH` | `2**13` (= 8,192) | epochs | ~36 days |
| `LATEST_SLASHED_EXIT_LENGTH` | `2**13` (= 8,192) | epochs | ~36 days |

### Reward and penalty quotients

| Name | Value |
| - | - |
| `BASE_REWARD_QUOTIENT` | `2**5` (= 32) |
| `WHISTLEBLOWING_REWARD_QUOTIENT` | `2**9` (= 512) |
| `PROPOSER_REWARD_QUOTIENT` | `2**3` (= 8) |
| `INACTIVITY_PENALTY_QUOTIENT` | `2**25` (= 33,554,432) |
| `MIN_SLASHING_PENALTY_QUOTIENT` | `2**5` (= 32) |

* **The `BASE_REWARD_QUOTIENT` is NOT final. Once all other protocol details are finalized it will be adjusted, to target a theoretical maximum total issuance of `2**21` ETH per year if `2**27` ETH is validating (and therefore `2**20` per year if `2**25` ETH is validating, etc etc)**
* The `INACTIVITY_PENALTY_QUOTIENT` equals `INVERSE_SQRT_E_DROP_TIME**2` where `INVERSE_SQRT_E_DROP_TIME := 2**12 epochs` (~18 days) is the time it takes the inactivity penalty to reduce the balance of non-participating [validators](#dfn-validator) to about `1/sqrt(e) ~= 60.6%`. Indeed, the balance retained by offline [validators](#dfn-validator) after `n` epochs is about `(1 - 1/INACTIVITY_PENALTY_QUOTIENT)**(n**2/2)` so after `INVERSE_SQRT_E_DROP_TIME` epochs it is roughly `(1 - 1/INACTIVITY_PENALTY_QUOTIENT)**(INACTIVITY_PENALTY_QUOTIENT/2) ~= 1/sqrt(e)`.

### Max operations per block

| Name | Value |
| - | - |
| `MAX_PROPOSER_SLASHINGS` | `2**4` (= 16) |
| `MAX_ATTESTER_SLASHINGS` | `2**0` (= 1) |
| `MAX_ATTESTATIONS` | `2**7` (= 128) |
| `MAX_DEPOSITS` | `2**4` (= 16) |
| `MAX_VOLUNTARY_EXITS` | `2**4` (= 16) |
| `MAX_TRANSFERS` | `0` |

### Signature domains

| Name | Value |
| - | - |
| `DOMAIN_BEACON_PROPOSER` | `0` |
| `DOMAIN_RANDAO` | `1` |
| `DOMAIN_ATTESTATION` | `2` |
| `DOMAIN_DEPOSIT` | `3` |
| `DOMAIN_VOLUNTARY_EXIT` | `4` |
| `DOMAIN_TRANSFER` | `5` |

## Data structures

The following data structures are defined as [SimpleSerialize (SSZ)](../simple-serialize.md) objects.

The types are defined topologically to aid in facilitating an executable version of the spec.

### Misc dependencies

#### `Fork`

```python
{
    # Previous fork version
    'previous_version': 'bytes4',
    # Current fork version
    'current_version': 'bytes4',
    # Fork epoch number
    'epoch': 'uint64',
}
```

#### `Crosslink`

```python
{
    # Epoch number
    'epoch': 'uint64',
    # Root of the previous crosslink
    'previous_crosslink_root': 'bytes32',
    # Root of the crosslinked shard data since the previous crosslink
    'crosslink_data_root': 'bytes32',
}
```

#### `Eth1Data`

```python
{
    # Root of the deposit tree
    'deposit_root': 'bytes32',
    # Total number of deposits
    'deposit_count': 'uint64',
    # Block hash
    'block_hash': 'bytes32',
}
```

#### `AttestationData`

```python
{
    # LMD GHOST vote
    'slot': 'uint64',
    'beacon_block_root': 'bytes32',

    # FFG vote
    'source_epoch': 'uint64',
    'source_root': 'bytes32',
    'target_root': 'bytes32',

    # Crosslink vote
    'shard': 'uint64',
    'previous_crosslink_root': 'bytes32',
    'crosslink_data_root': 'bytes32',
}
```

#### `AttestationDataAndCustodyBit`

```python
{
    # Attestation data
    'data': AttestationData,
    # Custody bit
    'custody_bit': 'bool',
}
```

#### `IndexedAttestation`

```python
{
    # Validator indices
    'custody_bit_0_indices': ['uint64'],
    'custody_bit_1_indices': ['uint64'],
    # Attestation data
    'data': AttestationData,
    # Aggregate signature
    'signature': 'bytes96',
}
```

#### `DepositData`

```python
{
    # BLS pubkey
    'pubkey': 'bytes48',
    # Withdrawal credentials
    'withdrawal_credentials': 'bytes32',
    # Amount in Gwei
    'amount': 'uint64',
    # Container self-signature
    'signature': 'bytes96',
}
```

#### `BeaconBlockHeader`

```python
{
    'slot': 'uint64',
    'previous_block_root': 'bytes32',
    'state_root': 'bytes32',
    'block_body_root': 'bytes32',
    'signature': 'bytes96',
}
```
#### `Validator`

```python
{
    # BLS public key
    'pubkey': 'bytes48',
    # Withdrawal credentials
    'withdrawal_credentials': 'bytes32',
    # Epoch when became eligible for activation
    'activation_eligibility_epoch': 'uint64',
    # Epoch when validator activated
    'activation_epoch': 'uint64',
    # Epoch when validator exited
    'exit_epoch': 'uint64',
    # Epoch when validator is eligible to withdraw
    'withdrawable_epoch': 'uint64',
    # Was the validator slashed
    'slashed': 'bool',
    # Effective balance
    'effective_balance': 'uint64',
}
```

#### `PendingAttestation`

```python
{
    # Attester aggregation bitfield
    'aggregation_bitfield': 'bytes',
    # Attestation data
    'data': AttestationData,
    # Inclusion slot
    'inclusion_slot': 'uint64',
    # Proposer index
    'proposer_index': 'uint64',
}
```

#### `HistoricalBatch`

```python
{
    # Block roots
    'block_roots': ['bytes32', SLOTS_PER_HISTORICAL_ROOT],
    # State roots
    'state_roots': ['bytes32', SLOTS_PER_HISTORICAL_ROOT],
}
```

### Beacon operations

#### `ProposerSlashing`

```python
{
    # Proposer index
    'proposer_index': 'uint64',
    # First block header
    'header_1': BeaconBlockHeader,
    # Second block header
    'header_2': BeaconBlockHeader,
}
```

#### `AttesterSlashing`

```python
{
    # First attestation
    'attestation_1': IndexedAttestation,
    # Second attestation
    'attestation_2': IndexedAttestation,
}
```

#### `Attestation`

```python
{
    # Attester aggregation bitfield
    'aggregation_bitfield': 'bytes',
    # Attestation data
    'data': AttestationData,
    # Custody bitfield
    'custody_bitfield': 'bytes',
    # BLS aggregate signature
    'signature': 'bytes96',
}
```

#### `Deposit`

```python
{
    # Branch in the deposit tree
    'proof': ['bytes32', DEPOSIT_CONTRACT_TREE_DEPTH],
    # Index in the deposit tree
    'index': 'uint64',
    # Data
    'data': DepositData,
}
```

#### `VoluntaryExit`

```python
{
    # Minimum epoch for processing exit
    'epoch': 'uint64',
    # Index of the exiting validator
    'validator_index': 'uint64',
    # Validator signature
    'signature': 'bytes96',
}
```

#### `Transfer`

```python
{
    # Sender index
    'sender': 'uint64',
    # Recipient index
    'recipient': 'uint64',
    # Amount in Gwei
    'amount': 'uint64',
    # Fee in Gwei for block proposer
    'fee': 'uint64',
    # Inclusion slot
    'slot': 'uint64',
    # Sender withdrawal pubkey
    'pubkey': 'bytes48',
    # Sender signature
    'signature': 'bytes96',
}
```

### Beacon blocks

#### `BeaconBlockBody`

```python
{
    'randao_reveal': 'bytes96',
    'eth1_data': Eth1Data,
    'proposer_slashings': [ProposerSlashing],
    'attester_slashings': [AttesterSlashing],
    'attestations': [Attestation],
    'deposits': [Deposit],
    'voluntary_exits': [VoluntaryExit],
    'transfers': [Transfer],
}
```

#### `BeaconBlock`

```python
{
    # Header
    'slot': 'uint64',
    'previous_block_root': 'bytes32',
    'state_root': 'bytes32',
    'body': BeaconBlockBody,
    'signature': 'bytes96',
}
```

### Beacon state

#### `BeaconState`

```python
{
    # Misc
    'slot': 'uint64',
    'genesis_time': 'uint64',
    'fork': Fork,  # For versioning hard forks

    # Validator registry
    'validator_registry': [Validator],
    'balances': ['uint64'],

    # Randomness and committees
    'latest_randao_mixes': ['bytes32', LATEST_RANDAO_MIXES_LENGTH],
    'latest_start_shard': 'uint64',

    # Finality
    'previous_epoch_attestations': [PendingAttestation],
    'current_epoch_attestations': [PendingAttestation],
    'previous_justified_epoch': 'uint64',
    'current_justified_epoch': 'uint64',
    'previous_justified_root': 'bytes32',
    'current_justified_root': 'bytes32',
    'justification_bitfield': 'uint64',
    'finalized_epoch': 'uint64',
    'finalized_root': 'bytes32',

    # Recent state
    'current_crosslinks': [Crosslink, SHARD_COUNT],
    'previous_crosslinks': [Crosslink, SHARD_COUNT],
    'latest_block_roots': ['bytes32', SLOTS_PER_HISTORICAL_ROOT],
    'latest_state_roots': ['bytes32', SLOTS_PER_HISTORICAL_ROOT],
    'latest_active_index_roots': ['bytes32', LATEST_ACTIVE_INDEX_ROOTS_LENGTH],
    'latest_slashed_balances': ['uint64', LATEST_SLASHED_EXIT_LENGTH],  # Balances slashed at every withdrawal period
    'latest_block_header': BeaconBlockHeader,  # `latest_block_header.state_root == ZERO_HASH` temporarily
    'historical_roots': ['bytes32'],

    # Ethereum 1.0 chain data
    'latest_eth1_data': Eth1Data,
    'eth1_data_votes': [Eth1Data],
    'deposit_index': 'uint64',
}
```

## Custom Types

We define the following Python custom types for type hinting and readability:

| Name | SSZ equivalent | Description |
| - | - | - |
| `Slot` | `uint64` | a slot number |
| `Epoch` | `uint64` | an epoch number |
| `Shard` | `uint64` | a shard number |
| `ValidatorIndex` | `uint64` | a validator registry index |
| `Gwei` | `uint64` | an amount in Gwei |
| `Bytes32` | `bytes32` | 32 bytes of binary data |
| `BLSPubkey` | `bytes48` | a BLS12-381 public key |
| `BLSSignature` | `bytes96` | a BLS12-381 signature |

## Helper functions

Note: The definitions below are for specification purposes and are not necessarily optimal implementations.

### `xor`

```python
def xor(bytes1: Bytes32, bytes2: Bytes32) -> Bytes32:
    return bytes(a ^ b for a, b in zip(bytes1, bytes2))
```

### `hash`

The `hash` function is SHA256.

Note: We aim to migrate to a S[T/N]ARK-friendly hash function in a future Ethereum 2.0 deployment phase.

### `hash_tree_root`

`def hash_tree_root(object: SSZSerializable) -> Bytes32` is a function for hashing objects into a single root utilizing a hash tree structure. `hash_tree_root` is defined in the [SimpleSerialize spec](../simple-serialize.md#merkleization).

### `signing_root`

`def signing_root(object: SSZContainer) -> Bytes32` is a function defined in the [SimpleSerialize spec](../simple-serialize.md#self-signed-containers) to compute signing messages.

### `slot_to_epoch`

```python
def slot_to_epoch(slot: Slot) -> Epoch:
    """
    Return the epoch number of the given ``slot``.
    """
    return slot // SLOTS_PER_EPOCH
```

### `get_previous_epoch`

```python
def get_previous_epoch(state: BeaconState) -> Epoch:
    """`
    Return the previous epoch of the given ``state``.
    Return the current epoch if it's genesis epoch.
    """
    current_epoch = get_current_epoch(state)
    return (current_epoch - 1) if current_epoch > GENESIS_EPOCH else current_epoch
```

### `get_current_epoch`

```python
def get_current_epoch(state: BeaconState) -> Epoch:
    """
    Return the current epoch of the given ``state``.
    """
    return slot_to_epoch(state.slot)
```

### `get_epoch_start_slot`

```python
def get_epoch_start_slot(epoch: Epoch) -> Slot:
    """
    Return the starting slot of the given ``epoch``.
    """
    return epoch * SLOTS_PER_EPOCH
```

### `is_active_validator`

```python
def is_active_validator(validator: Validator, epoch: Epoch) -> bool:
    """
    Check if ``validator`` is active.
    """
    return validator.activation_epoch <= epoch < validator.exit_epoch
```

### `is_slashable_validator`

```python
def is_slashable_validator(validator: Validator, epoch: Epoch) -> bool:
    """
    Check if ``validator`` is slashable.
    """
    return validator.slashed is False and (validator.activation_epoch <= epoch < validator.withdrawable_epoch)

```

### `get_active_validator_indices`

```python
def get_active_validator_indices(state: BeaconState, epoch: Epoch) -> List[ValidatorIndex]:
    """
    Get active validator indices at ``epoch``.
    """
    return [i for i, v in enumerate(state.validator_registry) if is_active_validator(v, epoch)]
```

### `increase_balance`

```python
def increase_balance(state: BeaconState, index: ValidatorIndex, delta: Gwei) -> None:
    """
    Increase validator balance by ``delta``.
    """
    state.balances[index] += delta
```

### `decrease_balance`

```python
def decrease_balance(state: BeaconState, index: ValidatorIndex, delta: Gwei) -> None:
    """
    Decrease validator balance by ``delta`` with underflow protection.
    """
    state.balances[index] = 0 if delta > state.balances[index] else state.balances[index] - delta
```

### `get_permuted_index`

```python
def get_permuted_index(index: int, list_size: int, seed: Bytes32) -> int:
    """
    Return `p(index)` in a pseudorandom permutation `p` of `0...list_size - 1` with ``seed`` as entropy.

    Utilizes 'swap or not' shuffling found in
    https://link.springer.com/content/pdf/10.1007%2F978-3-642-32009-5_1.pdf
    See the 'generalized domain' algorithm on page 3.
    """
    assert index < list_size
    assert list_size <= 2**40

    for round in range(SHUFFLE_ROUND_COUNT):
        pivot = bytes_to_int(hash(seed + int_to_bytes1(round))[0:8]) % list_size
        flip = (pivot - index) % list_size
        position = max(index, flip)
        source = hash(seed + int_to_bytes1(round) + int_to_bytes4(position // 256))
        byte = source[(position % 256) // 8]
        bit = (byte >> (position % 8)) % 2
        index = flip if bit else index

    return index
```

### `get_split_offset`

```python
def get_split_offset(list_size: int, chunks: int, index: int) -> int:
    """
    Returns a value such that for a list L, chunk count k and index i,
    split(L, k)[i] == L[get_split_offset(len(L), k, i): get_split_offset(len(L), k, i+1)]
    """
    return (list_size * index) // chunks
```

### `get_epoch_committee_count`

```python
def get_epoch_committee_count(state: BeaconState, epoch: Epoch) -> int:
    """
    Return the number of committees at ``epoch``.
    """
    active_validator_indices = get_active_validator_indices(state, epoch)
    return max(
        1,
        min(
            SHARD_COUNT // SLOTS_PER_EPOCH,
            len(active_validator_indices) // SLOTS_PER_EPOCH // TARGET_COMMITTEE_SIZE,
        )
    ) * SLOTS_PER_EPOCH
```

### `get_shard_delta`

```python
def get_shard_delta(state: BeaconState, epoch: Epoch) -> int:
    """
    Return the number of shards to increment ``state.latest_start_shard`` during ``epoch``.
    """
    return min(get_epoch_committee_count(state, epoch), SHARD_COUNT - SHARD_COUNT // SLOTS_PER_EPOCH)
```

### `compute_committee`

```python
def compute_committee(validator_indices: List[ValidatorIndex],
                      seed: Bytes32,
                      index: int,
                      total_committees: int) -> List[ValidatorIndex]:
    """
    Return the ``index``'th shuffled committee out of a total ``total_committees``
    using ``validator_indices`` and ``seed``.
    """
    start_offset = get_split_offset(len(validator_indices), total_committees, index)
    end_offset = get_split_offset(len(validator_indices), total_committees, index + 1)
    return [
        validator_indices[get_permuted_index(i, len(validator_indices), seed)]
        for i in range(start_offset, end_offset)
    ]
```

Note: this definition and the next few definitions are highly inefficient as algorithms, as they re-calculate many sub-expressions. Production implementations are expected to appropriately use caching/memoization to avoid redoing work.

### `get_crosslink_committees_at_slot`

```python
def get_crosslink_committees_at_slot(state: BeaconState,
                                     slot: Slot) -> List[Tuple[List[ValidatorIndex], Shard]]:
    """
    Return the list of ``(committee, shard)`` tuples for the ``slot``.
    """
    epoch = slot_to_epoch(slot)
    current_epoch = get_current_epoch(state)
    previous_epoch = get_previous_epoch(state)
    next_epoch = current_epoch + 1

    assert previous_epoch <= epoch <= next_epoch
    indices = get_active_validator_indices(state, epoch)

    if epoch == current_epoch:
        start_shard = state.latest_start_shard
    elif epoch == previous_epoch:
        previous_shard_delta = get_shard_delta(state, previous_epoch)
        start_shard = (state.latest_start_shard - previous_shard_delta) % SHARD_COUNT
    elif epoch == next_epoch:
        current_shard_delta = get_shard_delta(state, current_epoch)
        start_shard = (state.latest_start_shard + current_shard_delta) % SHARD_COUNT

    committees_per_epoch = get_epoch_committee_count(state, epoch)
    committees_per_slot = committees_per_epoch // SLOTS_PER_EPOCH
    offset = slot % SLOTS_PER_EPOCH
    slot_start_shard = (start_shard + committees_per_slot * offset) % SHARD_COUNT
    seed = generate_seed(state, epoch)

    return [
        (
            compute_committee(indices, seed, committees_per_slot * offset + i, committees_per_epoch),
            (slot_start_shard + i) % SHARD_COUNT,
        )
        for i in range(committees_per_slot)
    ]
```

### `get_block_root_at_slot`

```python
def get_block_root_at_slot(state: BeaconState,
                           slot: Slot) -> Bytes32:
    """
    Return the block root at a recent ``slot``.
    """
    assert slot < state.slot <= slot + SLOTS_PER_HISTORICAL_ROOT
    return state.latest_block_roots[slot % SLOTS_PER_HISTORICAL_ROOT]
```

### `get_block_root`

```python
def get_block_root(state: BeaconState,
                   epoch: Epoch) -> Bytes32:
    """
    Return the block root at a recent ``epoch``.
    """
    return get_block_root_at_slot(state, get_epoch_start_slot(epoch))
```

### `get_state_root`

```python
def get_state_root(state: BeaconState,
                   slot: Slot) -> Bytes32:
    """
    Return the state root at a recent ``slot``.
    """
    assert slot < state.slot <= slot + SLOTS_PER_HISTORICAL_ROOT
    return state.latest_state_roots[slot % SLOTS_PER_HISTORICAL_ROOT]
```

### `get_randao_mix`

```python
def get_randao_mix(state: BeaconState,
                   epoch: Epoch) -> Bytes32:
    """
    Return the randao mix at a recent ``epoch``.
    """
    assert get_current_epoch(state) - LATEST_RANDAO_MIXES_LENGTH < epoch <= get_current_epoch(state)
    return state.latest_randao_mixes[epoch % LATEST_RANDAO_MIXES_LENGTH]
```

### `get_active_index_root`

```python
def get_active_index_root(state: BeaconState,
                          epoch: Epoch) -> Bytes32:
    """
    Return the index root at a recent ``epoch``.
    """
    assert get_current_epoch(state) - LATEST_ACTIVE_INDEX_ROOTS_LENGTH + ACTIVATION_EXIT_DELAY < epoch <= get_current_epoch(state) + ACTIVATION_EXIT_DELAY
    return state.latest_active_index_roots[epoch % LATEST_ACTIVE_INDEX_ROOTS_LENGTH]
```

### `generate_seed`

```python
def generate_seed(state: BeaconState,
                  epoch: Epoch) -> Bytes32:
    """
    Generate a seed for the given ``epoch``.
    """
    return hash(
        get_randao_mix(state, epoch - MIN_SEED_LOOKAHEAD) +
        get_active_index_root(state, epoch) +
        int_to_bytes32(epoch)
    )
```

### `get_beacon_proposer_index`

```python
def get_beacon_proposer_index(state: BeaconState) -> ValidatorIndex:
    """
    Return the beacon proposer index at ``state.slot``.
    """
    current_epoch = get_current_epoch(state)
    first_committee, _ = get_crosslink_committees_at_slot(state, state.slot)[0]
    MAX_RANDOM_BYTE = 2**8 - 1
    i = 0
    while True:
        candidate_index = first_committee[(current_epoch + i) % len(first_committee)]
        random_byte = hash(generate_seed(state, current_epoch) + int_to_bytes8(i // 32))[i % 32]
        effective_balance = state.validator_registry[candidate_index].effective_balance
        if effective_balance * MAX_RANDOM_BYTE >= MAX_EFFECTIVE_BALANCE * random_byte:
            return candidate_index
        i += 1
```

### `verify_merkle_branch`

```python
def verify_merkle_branch(leaf: Bytes32, proof: List[Bytes32], depth: int, index: int, root: Bytes32) -> bool:
    """
    Verify that the given ``leaf`` is on the merkle branch ``proof``
    starting with the given ``root``.
    """
    value = leaf
    for i in range(depth):
        if index // (2**i) % 2:
            value = hash(proof[i] + value)
        else:
            value = hash(value + proof[i])
    return value == root
```

### `get_attesting_indices`

```python
def get_attesting_indices(state: BeaconState,
                          attestation_data: AttestationData,
                          bitfield: bytes) -> List[ValidatorIndex]:
    """
    Return the sorted attesting indices corresponding to ``attestation_data`` and ``bitfield``.
    """
    crosslink_committees = get_crosslink_committees_at_slot(state, attestation_data.slot)
    crosslink_committee = [committee for committee, shard in crosslink_committees if shard == attestation_data.shard][0]
    assert verify_bitfield(bitfield, len(crosslink_committee))
    return sorted([index for i, index in enumerate(crosslink_committee) if get_bitfield_bit(bitfield, i) == 0b1])
```

### `int_to_bytes1`, `int_to_bytes2`, ...

`int_to_bytes1(x): return x.to_bytes(1, 'little')`, `int_to_bytes2(x): return x.to_bytes(2, 'little')`, and so on for all integers, particularly 1, 2, 3, 4, 8, 32, 48, 96.

### `bytes_to_int`

```python
def bytes_to_int(data: bytes) -> int:
    return int.from_bytes(data, 'little')
```

### `get_total_balance`

```python
def get_total_balance(state: BeaconState, indices: List[ValidatorIndex]) -> Gwei:
    """
    Return the combined effective balance of an array of ``validators``.
    """
    return sum([state.validator_registry[index].effective_balance for index in indices])
```

### `get_domain`

```python
def get_domain(state: BeaconState,
               domain_type: int,
               message_epoch: int=None) -> int:
    """
    Return the signature domain (fork version concatenated with domain type) of a message.
    """
    epoch = get_current_epoch(state) if message_epoch is None else message_epoch
    fork_version = state.fork.previous_version if epoch < state.fork.epoch else state.fork.current_version
    return bytes_to_int(fork_version + int_to_bytes4(domain_type))
```

### `get_bitfield_bit`

```python
def get_bitfield_bit(bitfield: bytes, i: int) -> int:
    """
    Extract the bit in ``bitfield`` at position ``i``.
    """
    return (bitfield[i // 8] >> (i % 8)) % 2
```

### `verify_bitfield`

```python
def verify_bitfield(bitfield: bytes, committee_size: int) -> bool:
    """
    Verify ``bitfield`` against the ``committee_size``.
    """
    if len(bitfield) != (committee_size + 7) // 8:
        return False

    # Check `bitfield` is padded with zero bits only
    for i in range(committee_size, len(bitfield) * 8):
        if get_bitfield_bit(bitfield, i) == 0b1:
            return False

    return True
```

### `convert_to_indexed`

```python
def convert_to_indexed(state: BeaconState, attestation: Attestation) -> IndexedAttestation:
    """
    Convert ``attestation`` to (almost) indexed-verifiable form.
    """
    attesting_indices = get_attesting_indices(state, attestation.data, attestation.aggregation_bitfield)
    custody_bit_1_indices = get_attesting_indices(state, attestation.data, attestation.custody_bitfield)
    custody_bit_0_indices = [index for index in attesting_indices if index not in custody_bit_1_indices]

    return IndexedAttestation(
        custody_bit_0_indices=custody_bit_0_indices,
        custody_bit_1_indices=custody_bit_1_indices,
        data=attestation.data,
        signature=attestation.signature,
    )
```

### `verify_indexed_attestation`

```python
def verify_indexed_attestation(state: BeaconState, indexed_attestation: IndexedAttestation) -> bool:
    """
    Verify validity of ``indexed_attestation`` fields.
    """
    custody_bit_0_indices = indexed_attestation.custody_bit_0_indices
    custody_bit_1_indices = indexed_attestation.custody_bit_1_indices

    # Ensure no duplicate indices across custody bits
    assert len(set(custody_bit_0_indices).intersection(set(custody_bit_1_indices))) == 0

    if len(custody_bit_1_indices) > 0:  # [TO BE REMOVED IN PHASE 1]
        return False

    if not (1 <= len(custody_bit_0_indices) + len(custody_bit_1_indices) <= MAX_INDICES_PER_ATTESTATION):
        return False

    if custody_bit_0_indices != sorted(custody_bit_0_indices):
        return False

    if custody_bit_1_indices != sorted(custody_bit_1_indices):
        return False

    return bls_verify_multiple(
        pubkeys=[
            bls_aggregate_pubkeys([state.validator_registry[i].pubkey for i in custody_bit_0_indices]),
            bls_aggregate_pubkeys([state.validator_registry[i].pubkey for i in custody_bit_1_indices]),
        ],
        message_hashes=[
            hash_tree_root(AttestationDataAndCustodyBit(data=indexed_attestation.data, custody_bit=0b0)),
            hash_tree_root(AttestationDataAndCustodyBit(data=indexed_attestation.data, custody_bit=0b1)),
        ],
        signature=indexed_attestation.signature,
        domain=get_domain(state, DOMAIN_ATTESTATION, slot_to_epoch(indexed_attestation.data.slot)),
    )
```

### `is_double_vote`

```python
def is_double_vote(attestation_data_1: AttestationData,
                   attestation_data_2: AttestationData) -> bool:
    """
    Check if ``attestation_data_1`` and ``attestation_data_2`` have the same target.
    """
    target_epoch_1 = slot_to_epoch(attestation_data_1.slot)
    target_epoch_2 = slot_to_epoch(attestation_data_2.slot)
    return target_epoch_1 == target_epoch_2
```

### `is_surround_vote`

```python
def is_surround_vote(attestation_data_1: AttestationData,
                     attestation_data_2: AttestationData) -> bool:
    """
    Check if ``attestation_data_1`` surrounds ``attestation_data_2``.
    """
    source_epoch_1 = attestation_data_1.source_epoch
    source_epoch_2 = attestation_data_2.source_epoch
    target_epoch_1 = slot_to_epoch(attestation_data_1.slot)
    target_epoch_2 = slot_to_epoch(attestation_data_2.slot)

    return source_epoch_1 < source_epoch_2 and target_epoch_2 < target_epoch_1
```

### `integer_squareroot`

```python
def integer_squareroot(n: int) -> int:
    """
    The largest integer ``x`` such that ``x**2`` is less than or equal to ``n``.
    """
    assert n >= 0
    x = n
    y = (x + 1) // 2
    while y < x:
        x = y
        y = (x + n // x) // 2
    return x
```

### `get_delayed_activation_exit_epoch`

```python
def get_delayed_activation_exit_epoch(epoch: Epoch) -> Epoch:
    """
    Return the epoch at which an activation or exit triggered in ``epoch`` takes effect.
    """
    return epoch + 1 + ACTIVATION_EXIT_DELAY
```

### `get_churn_limit`

```python
def get_churn_limit(state: BeaconState) -> int:
    return max(
        MIN_PER_EPOCH_CHURN_LIMIT,
        len(get_active_validator_indices(state, get_current_epoch(state))) // CHURN_LIMIT_QUOTIENT
    )
```

### `bls_verify`

`bls_verify` is a function for verifying a BLS signature, defined in the [BLS Signature spec](../bls_signature.md#bls_verify).

### `bls_verify_multiple`

`bls_verify_multiple` is a function for verifying a BLS signature constructed from multiple messages, defined in the [BLS Signature spec](../bls_signature.md#bls_verify_multiple).

### `bls_aggregate_pubkeys`

`bls_aggregate_pubkeys` is a function for aggregating multiple BLS public keys into a single aggregate key, defined in the [BLS Signature spec](../bls_signature.md#bls_aggregate_pubkeys).

### Routines for updating validator status

Note: All functions in this section mutate `state`.

#### `initiate_validator_exit`

```python
def initiate_validator_exit(state: BeaconState, index: ValidatorIndex) -> None:
    """
    Initiate the validator of the given ``index``.
    Note that this function mutates ``state``.
    """
    # Return if validator already initiated exit
    validator = state.validator_registry[index]
    if validator.exit_epoch != FAR_FUTURE_EPOCH:
        return

    # Compute exit queue epoch
    exit_epochs = [v.exit_epoch for v in state.validator_registry if v.exit_epoch != FAR_FUTURE_EPOCH]
    exit_queue_epoch = max(exit_epochs + [get_delayed_activation_exit_epoch(get_current_epoch(state))])
    exit_queue_churn = len([v for v in state.validator_registry if v.exit_epoch == exit_queue_epoch])
    if exit_queue_churn >= get_churn_limit(state):
        exit_queue_epoch += 1

    # Set validator exit epoch and withdrawable epoch
    validator.exit_epoch = exit_queue_epoch
    validator.withdrawable_epoch = validator.exit_epoch + MIN_VALIDATOR_WITHDRAWABILITY_DELAY
```

#### `slash_validator`

```python
def slash_validator(state: BeaconState, slashed_index: ValidatorIndex, whistleblower_index: ValidatorIndex=None) -> None:
    """
    Slash the validator with index ``slashed_index``.
    Note that this function mutates ``state``.
    """
    current_epoch = get_current_epoch(state)
    initiate_validator_exit(state, slashed_index)
    state.validator_registry[slashed_index].slashed = True
    state.validator_registry[slashed_index].withdrawable_epoch = current_epoch + LATEST_SLASHED_EXIT_LENGTH
    slashed_balance = state.validator_registry[slashed_index].effective_balance
    state.latest_slashed_balances[current_epoch % LATEST_SLASHED_EXIT_LENGTH] += slashed_balance

    proposer_index = get_beacon_proposer_index(state)
    if whistleblower_index is None:
        whistleblower_index = proposer_index
    whistleblowing_reward = slashed_balance // WHISTLEBLOWING_REWARD_QUOTIENT
    proposer_reward = whistleblowing_reward // PROPOSER_REWARD_QUOTIENT
    increase_balance(state, proposer_index, proposer_reward)
    increase_balance(state, whistleblower_index, whistleblowing_reward - proposer_reward)
    decrease_balance(state, slashed_index, whistleblowing_reward)
```

<<<<<<< HEAD
=======
## Ethereum 1.0 deposit contract

The initial deployment phases of Ethereum 2.0 are implemented without consensus changes to Ethereum 1.0. A deposit contract at address `DEPOSIT_CONTRACT_ADDRESS` is added to Ethereum 1.0 for deposits of ETH to the beacon chain. Validator balances will be withdrawable to the shards in phase 2, i.e. when the EVM2.0 is deployed and the shards have state.

### Deposit arguments

The deposit contract has a single `deposit` function which takes as argument the `DepositData` elements.

### Withdrawal credentials

One of the `DepositData` fields is `withdrawal_credentials`. It is a commitment to credentials for withdrawals to shards. The first byte of `withdrawal_credentials` is a version number. As of now the only expected format is as follows:

* `withdrawal_credentials[:1] == BLS_WITHDRAWAL_PREFIX_BYTE`
* `withdrawal_credentials[1:] == hash(withdrawal_pubkey)[1:]` where `withdrawal_pubkey` is a BLS pubkey

The private key corresponding to `withdrawal_pubkey` will be required to initiate a withdrawal. It can be stored separately until a withdrawal is required, e.g. in cold storage.

### `Deposit` logs

Every Ethereum 1.0 deposit, of size at least `MIN_DEPOSIT_AMOUNT`, emits a `Deposit` log for consumption by the beacon chain. The deposit contract does little validation, pushing most of the validator onboarding logic to the beacon chain. In particular, the proof of possession (a BLS12-381 signature) is not verified by the deposit contract.

### `Eth2Genesis` log

When a sufficient amount of full deposits have been made, the deposit contract emits the `Eth2Genesis` log. The beacon chain state may then be initialized by calling the `get_genesis_beacon_state` function (defined below) where:

* `genesis_time` equals `time` in the `Eth2Genesis` log
* `latest_eth1_data.deposit_root` equals `deposit_root` in the `Eth2Genesis` log
* `latest_eth1_data.deposit_count` equals `deposit_count` in the `Eth2Genesis` log
* `latest_eth1_data.block_hash` equals the hash of the block that included the log
* `genesis_validator_deposits` is a list of `Deposit` objects built according to the `Deposit` logs up to the deposit that triggered the `Eth2Genesis` log, processed in the order in which they were emitted (oldest to newest)

### Vyper code

The source for the Vyper contract lives in a [separate repository](https://github.com/ethereum/deposit_contract) at [https://github.com/ethereum/deposit_contract/blob/master/deposit_contract/contracts/validator_registration.v.py](https://github.com/ethereum/deposit_contract/blob/master/deposit_contract/contracts/validator_registration.v.py).

Note: to save ~10x on gas this contract uses a somewhat unintuitive progressive Merkle root calculation algo that requires only O(log(n)) storage. See https://github.com/ethereum/research/blob/master/beacon_chain_impl/progressive_merkle_tree.py for an implementation of the same algo in python tested for correctness.

For convenience, we provide the interface to the contract here:

* `__init__()`: initializes the contract
* `get_deposit_root() -> bytes32`: returns the current root of the deposit tree
* `deposit(pubkey: bytes[48], withdrawal_credentials: bytes[32], signature: bytes[96])`: adds a deposit instance to the deposit tree, incorporating the input arguments and the value transferred in the given call. Note: the amount of value transferred *must* be at least `MIN_DEPOSIT_AMOUNT`. Each of these constants are specified in units of Gwei.

>>>>>>> 06965f29
## On genesis

When enough full deposits have been made to the deposit contract, an `Eth2Genesis` log is emitted. Construct a corresponding `genesis_state` and `genesis_block` as follows:

* Let `genesis_validator_deposits` be the list of deposits, ordered chronologically, up to and including the deposit that triggered the `Eth2Genesis` log.
* Let `genesis_time` be the timestamp specified in the `Eth2Genesis` log.
* Let `genesis_eth1_data` be the `Eth1Data` object where:
    * `genesis_eth1_data.deposit_root` is the `deposit_root` contained in the `Eth2Genesis` log.
    * `genesis_eth1_data.deposit_count` is the `deposit_count` contained in the `Eth2Genesis` log.
    * `genesis_eth1_data.block_hash` is the hash of the Ethereum 1.0 block that emitted the `Eth2Genesis` log.
* Let `genesis_state = get_genesis_beacon_state(genesis_validator_deposits, genesis_time, genesis_eth1_data)`.
* Let `genesis_block = BeaconBlock(state_root=hash_tree_root(genesis_state))`.

```python
def get_genesis_beacon_state(genesis_validator_deposits: List[Deposit],
                             genesis_time: int,
                             genesis_eth1_data: Eth1Data) -> BeaconState:
    """
    Get the genesis ``BeaconState``.
    """
    state = BeaconState(genesis_time=genesis_time, latest_eth1_data=genesis_eth1_data)

    # Process genesis deposits
    for deposit in genesis_validator_deposits:
        process_deposit(state, deposit)

    # Process genesis activations
    for index, validator in enumerate(state.validator_registry):
        if validator.effective_balance >= MAX_EFFECTIVE_BALANCE:
            validator.activation_eligibility_epoch = GENESIS_EPOCH
            validator.activation_epoch = GENESIS_EPOCH

    genesis_active_index_root = hash_tree_root(get_active_validator_indices(state, GENESIS_EPOCH))
    for index in range(LATEST_ACTIVE_INDEX_ROOTS_LENGTH):
        state.latest_active_index_roots[index] = genesis_active_index_root

    return state
```

<<<<<<< HEAD
=======
## Beacon chain processing

The beacon chain is the system chain for Ethereum 2.0. The main responsibilities of the beacon chain are as follows:

* Store and maintain the registry of [validators](#dfn-validator)
* Process crosslinks (see above)
* Process its per-block consensus, as well as the finality gadget

Processing the beacon chain is similar to processing the Ethereum 1.0 chain. Clients download and process blocks and maintain a view of what is the current "canonical chain", terminating at the current "head". However, because of the beacon chain's relationship with Ethereum 1.0, and because it is a proof-of-stake chain, there are differences.

For a beacon chain block, `block`, to be processed by a node, the following conditions must be met:

* The parent block with root `block.previous_block_root` has been processed and accepted.
* An Ethereum 1.0 block pointed to by the `state.latest_eth1_data.block_hash` has been processed and accepted.
* The node's Unix time is greater than or equal to `state.genesis_time + block.slot * SECONDS_PER_SLOT`. (Note that leap seconds mean that slots will occasionally last `SECONDS_PER_SLOT + 1` or `SECONDS_PER_SLOT - 1` seconds, possibly several times a year.)

If these conditions are not met, the client should delay processing the beacon block until the conditions are all satisfied.

Beacon block production is significantly different because of the proof-of-stake mechanism. A client simply checks what it thinks is the canonical chain when it should create a block and looks up what its slot number is; when the slot arrives, it either proposes or attests to a block as required. Note that this requires each node to have a clock that is roughly (i.e. within `SECONDS_PER_SLOT` seconds) synchronized with the other nodes.

### Beacon chain fork choice rule

The beacon chain fork choice rule is a hybrid that combines justification and finality with Latest Message Driven (LMD) Greediest Heaviest Observed SubTree (GHOST). At any point in time a [validator](#dfn-validator) `v` subjectively calculates the beacon chain head as follows.

* Abstractly define `Store` as the type of storage object for the chain data and `store` be the set of attestations and blocks that the [validator](#dfn-validator) `v` has observed and verified (in particular, block ancestors must be recursively verified). Attestations not yet included in any chain are still included in `store`.
* Let `finalized_head` be the finalized block with the highest epoch. (A block `B` is finalized if there is a descendant of `B` in `store` the processing of which sets `B` as finalized.)
* Let `justified_head` be the descendant of `finalized_head` with the highest epoch that has been justified for at least 1 epoch. (A block `B` is justified if there is a descendant of `B` in `store` the processing of which sets `B` as justified.) If no such descendant exists set `justified_head` to `finalized_head`.
* Let `get_ancestor(store: Store, block: BeaconBlock, slot: Slot) -> BeaconBlock` be the ancestor of `block` with slot number `slot`. The `get_ancestor` function can be defined recursively as:

```python
def get_ancestor(store: Store, block: BeaconBlock, slot: Slot) -> BeaconBlock:
    """
    Get the ancestor of ``block`` with slot number ``slot``; return ``None`` if not found.
    """
    if block.slot == slot:
        return block
    elif block.slot < slot:
        return None
    else:
        return get_ancestor(store, store.get_parent(block), slot)
```

* Let `get_latest_attestation(store: Store, index: ValidatorIndex) -> Attestation` be the attestation with the highest slot number in `store` from the validator with the given `index`. If several such attestations exist, use the one the [validator](#dfn-validator) `v` observed first.
* Let `get_latest_attestation_target(store: Store, index: ValidatorIndex) -> BeaconBlock` be the target block in the attestation `get_latest_attestation(store, index)`.
* Let `get_children(store: Store, block: BeaconBlock) -> List[BeaconBlock]` returns the child blocks of the given `block`.
* Let `justified_head_state` be the resulting `BeaconState` object from processing the chain up to the `justified_head`.
* The `head` is `lmd_ghost(store, justified_head_state, justified_head)` where the function `lmd_ghost` is defined below. Note that the implementation below is suboptimal; there are implementations that compute the head in time logarithmic in slot count.

```python
def lmd_ghost(store: Store, start_state: BeaconState, start_block: BeaconBlock) -> BeaconBlock:
    """
    Execute the LMD-GHOST algorithm to find the head ``BeaconBlock``.
    """
    validators = start_state.validator_registry
    active_validator_indices = get_active_validator_indices(validators, slot_to_epoch(start_state.slot))
    attestation_targets = [(i, get_latest_attestation_target(store, i)) for i in active_validator_indices]

    # Use the effective balance for fork choice voting to reduce recomputations and save bandwidth
    def get_vote_count(block: BeaconBlock) -> int:
        return sum(
            start_state.validator_registry[validator_index].effective_balance
            for validator_index, target in attestation_targets
            if get_ancestor(store, target, block.slot) == block
        )

    head = start_block
    while 1:
        children = get_children(store, head)
        if len(children) == 0:
            return head
        # Ties broken by favoring block with lexicographically higher root
        head = max(children, key=lambda x: (get_vote_count(x), hash_tree_root(x)))
```
>>>>>>> 06965f29

## Beacon chain state transition function

We now define the state transition function. At a high level, the state transition is made up of four parts:

1. State caching, which happens at the start of every slot.
2. The per-epoch transitions, which happens at the start of the first slot of every epoch.
3. The per-slot transitions, which happens at every slot.
4. The per-block transitions, which happens at every block.

Transition section notes:
* The state caching caches the state root of the previous slot and updates block and state roots records.
* The per-epoch transitions focus on the [validator](#dfn-validator) registry, including adjusting balances and activating and exiting [validators](#dfn-validator), as well as processing crosslinks and managing block justification/finalization.
* The per-slot transitions focus on the slot counter.
* The per-block transitions generally focus on verifying aggregate signatures and saving temporary records relating to the per-block activity in the `BeaconState`.

Beacon blocks that trigger unhandled Python exceptions (e.g. out-of-range list accesses) and failed `assert`s during the state transition are considered invalid.

Note: If there are skipped slots between a block and its parent block, run the steps in the [state-root](#state-caching), [per-epoch](#per-epoch-processing), and [per-slot](#per-slot-processing) sections once for each skipped slot and then once for the slot containing the new block.

### State caching

At every `slot > GENESIS_SLOT` run the following function:

```python
def cache_state(state: BeaconState) -> None:
    # Cache latest known state root (for previous slot)
    latest_state_root = hash_tree_root(state)
    state.latest_state_roots[state.slot % SLOTS_PER_HISTORICAL_ROOT] = latest_state_root

    # Store latest known state root (for previous slot) in latest_block_header if it is empty
    if state.latest_block_header.state_root == ZERO_HASH:
        state.latest_block_header.state_root = latest_state_root

    # Cache latest known block root (for previous slot)
    latest_block_root = signing_root(state.latest_block_header)
    state.latest_block_roots[state.slot % SLOTS_PER_HISTORICAL_ROOT] = latest_block_root
```

### Per-epoch processing

The steps below happen when `state.slot > GENESIS_SLOT and (state.slot + 1) % SLOTS_PER_EPOCH == 0`.

#### Helper functions

We define epoch transition helper functions:

```python
def get_total_active_balance(state: BeaconState) -> Gwei:
    return get_total_balance(state, get_active_validator_indices(state, get_current_epoch(state)))
```

```python
def get_matching_source_attestations(state: BeaconState, epoch: Epoch) -> List[PendingAttestation]:
    assert epoch in (get_current_epoch(state), get_previous_epoch(state))
    return state.current_epoch_attestations if epoch == get_current_epoch(state) else state.previous_epoch_attestations
```

```python
def get_matching_target_attestations(state: BeaconState, epoch: Epoch) -> List[PendingAttestation]:
    return [
        a for a in get_matching_source_attestations(state, epoch)
        if a.data.target_root == get_block_root(state, epoch)
    ]
```

```python
def get_matching_head_attestations(state: BeaconState, epoch: Epoch) -> List[PendingAttestation]:
    return [
        a for a in get_matching_source_attestations(state, epoch)
        if a.data.beacon_block_root == get_block_root_at_slot(state, a.data.slot)
    ]
```

```python
def get_unslashed_attesting_indices(state: BeaconState, attestations: List[PendingAttestation]) -> List[ValidatorIndex]:
    output = set()
    for a in attestations:
        output = output.union(get_attesting_indices(state, a.data, a.aggregation_bitfield))
    return sorted(filter(lambda index: not state.validator_registry[index].slashed, list(output)))
```

```python
def get_attesting_balance(state: BeaconState, attestations: List[PendingAttestation]) -> Gwei:
    return get_total_balance(state, get_unslashed_attesting_indices(state, attestations))
```

```python
def get_crosslink_from_attestation_data(state: BeaconState, data: AttestationData) -> Crosslink:
    return Crosslink(
        epoch=min(slot_to_epoch(data.slot), state.current_crosslinks[data.shard].epoch + MAX_CROSSLINK_EPOCHS),
        previous_crosslink_root=data.previous_crosslink_root,
        crosslink_data_root=data.crosslink_data_root,
    )
```

```python
def get_winning_crosslink_and_attesting_indices(state: BeaconState, shard: Shard, epoch: Epoch) -> Tuple[Crosslink, List[ValidatorIndex]]:
    shard_attestations = [a for a in get_matching_source_attestations(state, epoch) if a.data.shard == shard]
    shard_crosslinks = [get_crosslink_from_attestation_data(state, a.data) for a in shard_attestations]
    candidate_crosslinks = [
        c for c in shard_crosslinks
        if hash_tree_root(state.current_crosslinks[shard]) in (c.previous_crosslink_root, hash_tree_root(c))
    ]
    if len(candidate_crosslinks) == 0:
        return Crosslink(epoch=GENESIS_EPOCH, previous_crosslink_root=ZERO_HASH, crosslink_data_root=ZERO_HASH), []

    def get_attestations_for(crosslink: Crosslink) -> List[PendingAttestation]:
        return [a for a in shard_attestations if get_crosslink_from_attestation_data(state, a.data) == crosslink]
    # Winning crosslink has the crosslink data root with the most balance voting for it (ties broken lexicographically)
    winning_crosslink = max(candidate_crosslinks, key=lambda crosslink: (
        get_attesting_balance(state, get_attestations_for(crosslink)), crosslink.crosslink_data_root
    ))

    return winning_crosslink, get_unslashed_attesting_indices(state, get_attestations_for(winning_crosslink))
```

```python
def get_earliest_attestation(state: BeaconState, attestations: List[PendingAttestation], index: ValidatorIndex) -> PendingAttestation:
    return min([
        a for a in attestations if index in get_attesting_indices(state, a.data, a.aggregation_bitfield)
    ], key=lambda a: a.inclusion_slot)
```

#### Justification and finalization

Run the following function:

```python
def process_justification_and_finalization(state: BeaconState) -> None:
    if get_current_epoch(state) <= GENESIS_EPOCH + 1:
        return

    previous_epoch = get_previous_epoch(state)
    current_epoch = get_current_epoch(state)
    old_previous_justified_epoch = state.previous_justified_epoch
    old_current_justified_epoch = state.current_justified_epoch

    # Process justifications
    state.previous_justified_epoch = state.current_justified_epoch
    state.previous_justified_root = state.current_justified_root
    state.justification_bitfield = (state.justification_bitfield << 1) % 2**64
    previous_epoch_matching_target_balance = get_attesting_balance(state, get_matching_target_attestations(state, previous_epoch))
    if previous_epoch_matching_target_balance * 3 >= get_total_active_balance(state) * 2:
        state.current_justified_epoch = previous_epoch
        state.current_justified_root = get_block_root(state, state.current_justified_epoch)
        state.justification_bitfield |= (1 << 1)
    current_epoch_matching_target_balance = get_attesting_balance(state, get_matching_target_attestations(state, current_epoch))
    if current_epoch_matching_target_balance * 3 >= get_total_active_balance(state) * 2:
        state.current_justified_epoch = current_epoch
        state.current_justified_root = get_block_root(state, state.current_justified_epoch)
        state.justification_bitfield |= (1 << 0)

    # Process finalizations
    bitfield = state.justification_bitfield
    # The 2nd/3rd/4th most recent epochs are justified, the 2nd using the 4th as source
    if (bitfield >> 1) % 8 == 0b111 and old_previous_justified_epoch == current_epoch - 3:
        state.finalized_epoch = old_previous_justified_epoch
        state.finalized_root = get_block_root(state, state.finalized_epoch)
    # The 2nd/3rd most recent epochs are justified, the 2nd using the 3rd as source
    if (bitfield >> 1) % 4 == 0b11 and old_previous_justified_epoch == current_epoch - 2:
        state.finalized_epoch = old_previous_justified_epoch
        state.finalized_root = get_block_root(state, state.finalized_epoch)
    # The 1st/2nd/3rd most recent epochs are justified, the 1st using the 3rd as source
    if (bitfield >> 0) % 8 == 0b111 and old_current_justified_epoch == current_epoch - 2:
        state.finalized_epoch = old_current_justified_epoch
        state.finalized_root = get_block_root(state, state.finalized_epoch)
    # The 1st/2nd most recent epochs are justified, the 1st using the 2nd as source
    if (bitfield >> 0) % 4 == 0b11 and old_current_justified_epoch == current_epoch - 1:
        state.finalized_epoch = old_current_justified_epoch
        state.finalized_root = get_block_root(state, state.finalized_epoch)
```

#### Crosslinks

Run the following function:

```python
def process_crosslinks(state: BeaconState) -> None:
    state.previous_crosslinks = [c for c in state.current_crosslinks]
    previous_epoch = get_previous_epoch(state)
    next_epoch = get_current_epoch(state) + 1
    for slot in range(get_epoch_start_slot(previous_epoch), get_epoch_start_slot(next_epoch)):
        epoch = slot_to_epoch(slot)
        for crosslink_committee, shard in get_crosslink_committees_at_slot(state, slot):
            winning_crosslink, attesting_indices = get_winning_crosslink_and_attesting_indices(state, shard, epoch)
            if 3 * get_total_balance(state, attesting_indices) >= 2 * get_total_balance(state, crosslink_committee):
                state.current_crosslinks[shard] = winning_crosslink
```

#### Rewards and penalties

First, we define additional helpers:

```python
def get_base_reward(state: BeaconState, index: ValidatorIndex) -> Gwei:
    adjusted_quotient = integer_squareroot(get_total_active_balance(state)) // BASE_REWARD_QUOTIENT
    if adjusted_quotient == 0:
        return 0
    return state.validator_registry[index].effective_balance // adjusted_quotient // BASE_REWARDS_PER_EPOCH

```

```python
def get_attestation_deltas(state: BeaconState) -> Tuple[List[Gwei], List[Gwei]]:
    previous_epoch = get_previous_epoch(state)
    total_balance = get_total_active_balance(state)
    rewards = [0 for index in range(len(state.validator_registry))]
    penalties = [0 for index in range(len(state.validator_registry))]
    eligible_validator_indices = [
        index for index, v in enumerate(state.validator_registry)
        if is_active_validator(v, previous_epoch) or (v.slashed and previous_epoch + 1 < v.withdrawable_epoch)
    ]

    # Micro-incentives for matching FFG source, FFG target, and head
    matching_source_attestations = get_matching_source_attestations(state, previous_epoch)
    matching_target_attestations = get_matching_target_attestations(state, previous_epoch)
    matching_head_attestations = get_matching_head_attestations(state, previous_epoch)
    for attestations in (matching_source_attestations, matching_target_attestations, matching_head_attestations):
        unslashed_attesting_indices = get_unslashed_attesting_indices(state, attestations)
        attesting_balance = get_attesting_balance(state, attestations)
        for index in eligible_validator_indices:
            if index in unslashed_attesting_indices:
                rewards[index] += get_base_reward(state, index) * attesting_balance // total_balance
            else:
                penalties[index] += get_base_reward(state, index)

    # Proposer and inclusion delay micro-rewards
    for index in get_unslashed_attesting_indices(state, matching_source_attestations):
        earliest_attestation = get_earliest_attestation(state, matching_source_attestations, index)
        rewards[earliest_attestation.proposer_index] += get_base_reward(state, index) // PROPOSER_REWARD_QUOTIENT
        inclusion_delay = earliest_attestation.inclusion_slot - earliest_attestation.data.slot
        rewards[index] += get_base_reward(state, index) * MIN_ATTESTATION_INCLUSION_DELAY // inclusion_delay

    # Inactivity penalty
    finality_delay = previous_epoch - state.finalized_epoch
    if finality_delay > MIN_EPOCHS_TO_INACTIVITY_PENALTY:
        matching_target_attesting_indices = get_unslashed_attesting_indices(state, matching_target_attestations)
        for index in eligible_validator_indices:
            penalties[index] += BASE_REWARDS_PER_EPOCH * get_base_reward(state, index)
            if index not in matching_target_attesting_indices:
                penalties[index] += state.validator_registry[index].effective_balance * finality_delay // INACTIVITY_PENALTY_QUOTIENT

    return [rewards, penalties]
```

```python
def get_crosslink_deltas(state: BeaconState) -> Tuple[List[Gwei], List[Gwei]]:
    rewards = [0 for index in range(len(state.validator_registry))]
    penalties = [0 for index in range(len(state.validator_registry))]
    for slot in range(get_epoch_start_slot(get_previous_epoch(state)), get_epoch_start_slot(get_current_epoch(state))):
        epoch = slot_to_epoch(slot)
        for crosslink_committee, shard in get_crosslink_committees_at_slot(state, slot):
            winning_crosslink, attesting_indices = get_winning_crosslink_and_attesting_indices(state, shard, epoch)
            attesting_balance = get_total_balance(state, attesting_indices)
            committee_balance = get_total_balance(state, crosslink_committee)
            for index in crosslink_committee:
                base_reward = get_base_reward(state, index)
                if index in attesting_indices:
                    rewards[index] += base_reward * attesting_balance // committee_balance
                else:
                    penalties[index] += base_reward
    return [rewards, penalties]
```

Run the following function:

```python
def process_rewards_and_penalties(state: BeaconState) -> None:
    if get_current_epoch(state) == GENESIS_EPOCH:
        return

    rewards1, penalties1 = get_attestation_deltas(state)
    rewards2, penalties2 = get_crosslink_deltas(state)
    for i in range(len(state.validator_registry)):
        increase_balance(state, i, rewards1[i] + rewards2[i])
        decrease_balance(state, i, penalties1[i] + penalties2[i])
```

#### Registry updates

Run the following function:

```python
def process_registry_updates(state: BeaconState) -> None:
    # Process activation eligibility and ejections
    for index, validator in enumerate(state.validator_registry):
        if validator.activation_eligibility_epoch == FAR_FUTURE_EPOCH and validator.effective_balance >= MAX_EFFECTIVE_BALANCE:
            validator.activation_eligibility_epoch = get_current_epoch(state)

        if is_active_validator(validator, get_current_epoch(state)) and validator.effective_balance <= EJECTION_BALANCE:
            initiate_validator_exit(state, index)

    # Queue validators eligible for activation and not dequeued for activation prior to finalized epoch
    activation_queue = sorted([
        index for index, validator in enumerate(state.validator_registry) if
        validator.activation_eligibility_epoch != FAR_FUTURE_EPOCH and
        validator.activation_epoch >= get_delayed_activation_exit_epoch(state.finalized_epoch)
    ], key=lambda index: state.validator_registry[index].activation_eligibility_epoch)
    # Dequeued validators for activation up to churn limit (without resetting activation epoch)
    for index in activation_queue[:get_churn_limit(state)]:
        if validator.activation_epoch == FAR_FUTURE_EPOCH:
            validator.activation_epoch = get_delayed_activation_exit_epoch(get_current_epoch(state))
```

#### Slashings

Run the following function:

```python
def process_slashings(state: BeaconState) -> None:
    current_epoch = get_current_epoch(state)
    active_validator_indices = get_active_validator_indices(state, current_epoch)
    total_balance = get_total_balance(state, active_validator_indices)

    # Compute `total_penalties`
    total_at_start = state.latest_slashed_balances[(current_epoch + 1) % LATEST_SLASHED_EXIT_LENGTH]
    total_at_end = state.latest_slashed_balances[current_epoch % LATEST_SLASHED_EXIT_LENGTH]
    total_penalties = total_at_end - total_at_start

    for index, validator in enumerate(state.validator_registry):
        if validator.slashed and current_epoch == validator.withdrawable_epoch - LATEST_SLASHED_EXIT_LENGTH // 2:
            penalty = max(
                validator.effective_balance * min(total_penalties * 3, total_balance) // total_balance,
                validator.effective_balance // MIN_SLASHING_PENALTY_QUOTIENT
            )
            decrease_balance(state, index, penalty)
```

#### Final updates

Run the following function:

```python
def process_final_updates(state: BeaconState) -> None:
    current_epoch = get_current_epoch(state)
    next_epoch = current_epoch + 1
    # Reset eth1 data votes
    if (state.slot + 1) % SLOTS_PER_ETH1_VOTING_PERIOD == 0:
        state.eth1_data_votes = []
    # Update effective balances with hysteresis
    for index, validator in enumerate(state.validator_registry):
        balance = min(state.balances[index], MAX_EFFECTIVE_BALANCE)
        HALF_INCREMENT = EFFECTIVE_BALANCE_INCREMENT // 2
        if balance < validator.effective_balance or validator.effective_balance + 3 * HALF_INCREMENT < balance:
            validator.effective_balance = balance - balance % EFFECTIVE_BALANCE_INCREMENT
    # Update start shard
    state.latest_start_shard = (state.latest_start_shard + get_shard_delta(state, current_epoch)) % SHARD_COUNT
    # Set active index root
    index_root_position = (next_epoch + ACTIVATION_EXIT_DELAY) % LATEST_ACTIVE_INDEX_ROOTS_LENGTH
    state.latest_active_index_roots[index_root_position] = hash_tree_root(
        get_active_validator_indices(state, next_epoch + ACTIVATION_EXIT_DELAY)
    )
    # Set total slashed balances
    state.latest_slashed_balances[next_epoch % LATEST_SLASHED_EXIT_LENGTH] = (
        state.latest_slashed_balances[current_epoch % LATEST_SLASHED_EXIT_LENGTH]
    )
    # Set randao mix
    state.latest_randao_mixes[next_epoch % LATEST_RANDAO_MIXES_LENGTH] = get_randao_mix(state, current_epoch)
    # Set historical root accumulator
    if next_epoch % (SLOTS_PER_HISTORICAL_ROOT // SLOTS_PER_EPOCH) == 0:
        historical_batch = HistoricalBatch(
            block_roots=state.latest_block_roots,
            state_roots=state.latest_state_roots,
        )
        state.historical_roots.append(hash_tree_root(historical_batch))
    # Rotate current/previous epoch attestations
    state.previous_epoch_attestations = state.current_epoch_attestations
    state.current_epoch_attestations = []
```

### Per-slot processing

At every `slot > GENESIS_SLOT` run the following function:

```python
def advance_slot(state: BeaconState) -> None:
    state.slot += 1
```

### Per-block processing

For every `block` except the genesis block, run `process_block_header(state, block)`, `process_randao(state, block)` and `process_eth1_data(state, block)`.

#### Block header

```python
def process_block_header(state: BeaconState, block: BeaconBlock) -> None:
    # Verify that the slots match
    assert block.slot == state.slot
    # Verify that the parent matches
    assert block.previous_block_root == signing_root(state.latest_block_header)
    # Save current block as the new latest block
    state.latest_block_header = BeaconBlockHeader(
        slot=block.slot,
        previous_block_root=block.previous_block_root,
        block_body_root=hash_tree_root(block.body),
    )
    # Verify proposer is not slashed
    proposer = state.validator_registry[get_beacon_proposer_index(state)]
    assert not proposer.slashed
    # Verify proposer signature
    assert bls_verify(proposer.pubkey, signing_root(block), block.signature, get_domain(state, DOMAIN_BEACON_PROPOSER))
```

#### RANDAO

```python
def process_randao(state: BeaconState, block: BeaconBlock) -> None:
    proposer = state.validator_registry[get_beacon_proposer_index(state)]
    # Verify that the provided randao value is valid
    assert bls_verify(proposer.pubkey, hash_tree_root(get_current_epoch(state)), block.body.randao_reveal, get_domain(state, DOMAIN_RANDAO))
    # Mix it in
    state.latest_randao_mixes[get_current_epoch(state) % LATEST_RANDAO_MIXES_LENGTH] = (
        xor(get_randao_mix(state, get_current_epoch(state)),
            hash(block.body.randao_reveal))
    )
```

#### Eth1 data

```python
def process_eth1_data(state: BeaconState, block: BeaconBlock) -> None:
    state.eth1_data_votes.append(block.body.eth1_data)
    if state.eth1_data_votes.count(block.body.eth1_data) * 2 > SLOTS_PER_ETH1_VOTING_PERIOD:
        state.latest_eth1_data = block.body.eth1_data
```

#### Operations

##### Proposer slashings

Verify that `len(block.body.proposer_slashings) <= MAX_PROPOSER_SLASHINGS`.

For each `proposer_slashing` in `block.body.proposer_slashings`, run the following function:

```python
def process_proposer_slashing(state: BeaconState,
                              proposer_slashing: ProposerSlashing) -> None:
    """
    Process ``ProposerSlashing`` operation.
    Note that this function mutates ``state``.
    """
    proposer = state.validator_registry[proposer_slashing.proposer_index]
    # Verify that the epoch is the same
    assert slot_to_epoch(proposer_slashing.header_1.slot) == slot_to_epoch(proposer_slashing.header_2.slot)
    # But the headers are different
    assert proposer_slashing.header_1 != proposer_slashing.header_2
    # Check proposer is slashable
    assert is_slashable_validator(proposer, get_current_epoch(state))
    # Signatures are valid
    for header in (proposer_slashing.header_1, proposer_slashing.header_2):
        domain = get_domain(state, DOMAIN_BEACON_PROPOSER, slot_to_epoch(header.slot))
        assert bls_verify(proposer.pubkey, signing_root(header), header.signature, domain)

    slash_validator(state, proposer_slashing.proposer_index)
```

##### Attester slashings

Verify that `len(block.body.attester_slashings) <= MAX_ATTESTER_SLASHINGS`.

For each `attester_slashing` in `block.body.attester_slashings`, run the following function:

```python
def process_attester_slashing(state: BeaconState,
                              attester_slashing: AttesterSlashing) -> None:
    """
    Process ``AttesterSlashing`` operation.
    Note that this function mutates ``state``.
    """
    attestation1 = attester_slashing.attestation_1
    attestation2 = attester_slashing.attestation_2
    # Check that the attestations are conflicting
    assert attestation1.data != attestation2.data
    assert (
        is_double_vote(attestation1.data, attestation2.data) or
        is_surround_vote(attestation1.data, attestation2.data)
    )

    assert verify_indexed_attestation(state, attestation1)
    assert verify_indexed_attestation(state, attestation2)
    attesting_indices_1 = attestation1.custody_bit_0_indices + attestation1.custody_bit_1_indices
    attesting_indices_2 = attestation2.custody_bit_0_indices + attestation2.custody_bit_1_indices
    slashable_indices = [
        index for index in attesting_indices_1
        if (
            index in attesting_indices_2 and
            is_slashable_validator(state.validator_registry[index], get_current_epoch(state))
        )
    ]
    assert len(slashable_indices) >= 1
    for index in slashable_indices:
        slash_validator(state, index)
```

##### Attestations

Verify that `len(block.body.attestations) <= MAX_ATTESTATIONS`.

For each `attestation` in `block.body.attestations`, run the following function:

```python
def process_attestation(state: BeaconState, attestation: Attestation) -> None:
    """
    Process ``Attestation`` operation.
    Note that this function mutates ``state``.
    """
    data = attestation.data
    min_slot = state.slot - SLOTS_PER_EPOCH if get_current_epoch(state) > GENESIS_EPOCH else GENESIS_SLOT
    assert min_slot <= data.slot <= state.slot - MIN_ATTESTATION_INCLUSION_DELAY

    # Check target epoch, source epoch, source root, and source crosslink
    target_epoch = slot_to_epoch(data.slot)
    assert (target_epoch, data.source_epoch, data.source_root, data.previous_crosslink_root) in {
        (get_current_epoch(state), state.current_justified_epoch, state.current_justified_root, hash_tree_root(state.current_crosslinks[data.shard])),
        (get_previous_epoch(state), state.previous_justified_epoch, state.previous_justified_root, hash_tree_root(state.previous_crosslinks[data.shard])),
    }

    # Check crosslink data root
    assert data.crosslink_data_root == ZERO_HASH  # [to be removed in phase 1]

    # Check signature and bitfields
    assert verify_indexed_attestation(state, convert_to_indexed(state, attestation))

    # Cache pending attestation
    pending_attestation = PendingAttestation(
        data=data,
        aggregation_bitfield=attestation.aggregation_bitfield,
        inclusion_slot=state.slot,
        proposer_index=get_beacon_proposer_index(state),
    )
    if target_epoch == get_current_epoch(state):
        state.current_epoch_attestations.append(pending_attestation)
    else:
        state.previous_epoch_attestations.append(pending_attestation)
```

##### Deposits

Verify that `len(block.body.deposits) == min(MAX_DEPOSITS, state.latest_eth1_data.deposit_count - state.deposit_index)`.

For each `deposit` in `block.body.deposits`, run the following function:

```python
def process_deposit(state: BeaconState, deposit: Deposit) -> None:
    """
    Process an Eth1 deposit, registering a validator or increasing its balance.
    Note that this function mutates ``state``.
    """
    # Verify the Merkle branch
    assert verify_merkle_branch(
        leaf=hash_tree_root(deposit.data),
        proof=deposit.proof,
        depth=DEPOSIT_CONTRACT_TREE_DEPTH,
        index=deposit.index,
        root=state.latest_eth1_data.deposit_root,
    )

    # Deposits must be processed in order
    assert deposit.index == state.deposit_index
    state.deposit_index += 1

    pubkey = deposit.data.pubkey
    amount = deposit.data.amount
    validator_pubkeys = [v.pubkey for v in state.validator_registry]
    if pubkey not in validator_pubkeys:
        # Verify the deposit signature (proof of possession)
        if not bls_verify(pubkey, signing_root(deposit.data), deposit.data.signature, get_domain(state, DOMAIN_DEPOSIT)):
            return

        # Add validator and balance entries
        state.validator_registry.append(Validator(
            pubkey=pubkey,
            withdrawal_credentials=deposit.data.withdrawal_credentials,
            activation_eligibility_epoch=FAR_FUTURE_EPOCH,
            activation_epoch=FAR_FUTURE_EPOCH,
            exit_epoch=FAR_FUTURE_EPOCH,
            withdrawable_epoch=FAR_FUTURE_EPOCH,
            effective_balance=amount - amount % EFFECTIVE_BALANCE_INCREMENT
        ))
        state.balances.append(amount)
    else:
        # Increase balance by deposit amount
        index = validator_pubkeys.index(pubkey)
        increase_balance(state, index, amount)
```

##### Voluntary exits

Verify that `len(block.body.voluntary_exits) <= MAX_VOLUNTARY_EXITS`.

For each `exit` in `block.body.voluntary_exits`, run the following function:

```python
def process_voluntary_exit(state: BeaconState, exit: VoluntaryExit) -> None:
    """
    Process ``VoluntaryExit`` operation.
    Note that this function mutates ``state``.
    """
    validator = state.validator_registry[exit.validator_index]
    # Verify the validator is active
    assert is_active_validator(validator, get_current_epoch(state))
    # Verify the validator has not yet exited
    assert validator.exit_epoch == FAR_FUTURE_EPOCH
    # Exits must specify an epoch when they become valid; they are not valid before then
    assert get_current_epoch(state) >= exit.epoch
    # Verify the validator has been active long enough
    assert get_current_epoch(state) - validator.activation_epoch >= PERSISTENT_COMMITTEE_PERIOD
    # Verify signature
    domain = get_domain(state, DOMAIN_VOLUNTARY_EXIT, exit.epoch)
    assert bls_verify(validator.pubkey, signing_root(exit), exit.signature, domain)
    # Initiate exit
    initiate_validator_exit(state, exit.validator_index)
```

##### Transfers

Verify that `len(block.body.transfers) <= MAX_TRANSFERS` and that all transfers are distinct.

For each `transfer` in `block.body.transfers`, run the following function:

```python
def process_transfer(state: BeaconState, transfer: Transfer) -> None:
    """
    Process ``Transfer`` operation.
    Note that this function mutates ``state``.
    """
    # Verify the amount and fee are not individually too big (for anti-overflow purposes)
    assert state.balances[transfer.sender] >= max(transfer.amount, transfer.fee)
    # A transfer is valid in only one slot
    assert state.slot == transfer.slot
    # Sender must be not yet eligible for activation, withdrawn, or transfer balance over MAX_EFFECTIVE_BALANCE
    assert (
        state.validator_registry[transfer.sender].activation_eligibility_epoch == FAR_FUTURE_EPOCH or
        get_current_epoch(state) >= state.validator_registry[transfer.sender].withdrawable_epoch or
        transfer.amount + transfer.fee + MAX_EFFECTIVE_BALANCE <= state.balances[transfer.sender]
    )
    # Verify that the pubkey is valid
    assert (
        state.validator_registry[transfer.sender].withdrawal_credentials ==
        BLS_WITHDRAWAL_PREFIX_BYTE + hash(transfer.pubkey)[1:]
    )
    # Verify that the signature is valid
    assert bls_verify(transfer.pubkey, signing_root(transfer), transfer.signature, get_domain(state, DOMAIN_TRANSFER))
    # Process the transfer
    decrease_balance(state, transfer.sender, transfer.amount + transfer.fee)
    increase_balance(state, transfer.recipient, transfer.amount)
    increase_balance(state, get_beacon_proposer_index(state), transfer.fee)
    # Verify balances are not dust
    assert not (0 < state.balances[transfer.sender] < MIN_DEPOSIT_AMOUNT)
    assert not (0 < state.balances[transfer.recipient] < MIN_DEPOSIT_AMOUNT)
```

#### State root verification

Verify the block's `state_root` by running the following function:

```python
def verify_block_state_root(state: BeaconState, block: BeaconBlock) -> None:
    assert block.state_root == hash_tree_root(state)
```<|MERGE_RESOLUTION|>--- conflicted
+++ resolved
@@ -1,6 +1,6 @@
 # Ethereum 2.0 Phase 0 -- The Beacon Chain
 
-**NOTICE**: This document is a work in progress for researchers and implementers. It reflects recent spec changes and takes precedence over the Python proof-of-concept implementation [[python-poc]](https://github.com/ethereum/beacon_chain).
+**NOTICE**: This document is a work in progress for researchers and implementers.
 
 ## Table of contents
 <!-- TOC -->
@@ -1223,52 +1223,6 @@
     decrease_balance(state, slashed_index, whistleblowing_reward)
 ```
 
-<<<<<<< HEAD
-=======
-## Ethereum 1.0 deposit contract
-
-The initial deployment phases of Ethereum 2.0 are implemented without consensus changes to Ethereum 1.0. A deposit contract at address `DEPOSIT_CONTRACT_ADDRESS` is added to Ethereum 1.0 for deposits of ETH to the beacon chain. Validator balances will be withdrawable to the shards in phase 2, i.e. when the EVM2.0 is deployed and the shards have state.
-
-### Deposit arguments
-
-The deposit contract has a single `deposit` function which takes as argument the `DepositData` elements.
-
-### Withdrawal credentials
-
-One of the `DepositData` fields is `withdrawal_credentials`. It is a commitment to credentials for withdrawals to shards. The first byte of `withdrawal_credentials` is a version number. As of now the only expected format is as follows:
-
-* `withdrawal_credentials[:1] == BLS_WITHDRAWAL_PREFIX_BYTE`
-* `withdrawal_credentials[1:] == hash(withdrawal_pubkey)[1:]` where `withdrawal_pubkey` is a BLS pubkey
-
-The private key corresponding to `withdrawal_pubkey` will be required to initiate a withdrawal. It can be stored separately until a withdrawal is required, e.g. in cold storage.
-
-### `Deposit` logs
-
-Every Ethereum 1.0 deposit, of size at least `MIN_DEPOSIT_AMOUNT`, emits a `Deposit` log for consumption by the beacon chain. The deposit contract does little validation, pushing most of the validator onboarding logic to the beacon chain. In particular, the proof of possession (a BLS12-381 signature) is not verified by the deposit contract.
-
-### `Eth2Genesis` log
-
-When a sufficient amount of full deposits have been made, the deposit contract emits the `Eth2Genesis` log. The beacon chain state may then be initialized by calling the `get_genesis_beacon_state` function (defined below) where:
-
-* `genesis_time` equals `time` in the `Eth2Genesis` log
-* `latest_eth1_data.deposit_root` equals `deposit_root` in the `Eth2Genesis` log
-* `latest_eth1_data.deposit_count` equals `deposit_count` in the `Eth2Genesis` log
-* `latest_eth1_data.block_hash` equals the hash of the block that included the log
-* `genesis_validator_deposits` is a list of `Deposit` objects built according to the `Deposit` logs up to the deposit that triggered the `Eth2Genesis` log, processed in the order in which they were emitted (oldest to newest)
-
-### Vyper code
-
-The source for the Vyper contract lives in a [separate repository](https://github.com/ethereum/deposit_contract) at [https://github.com/ethereum/deposit_contract/blob/master/deposit_contract/contracts/validator_registration.v.py](https://github.com/ethereum/deposit_contract/blob/master/deposit_contract/contracts/validator_registration.v.py).
-
-Note: to save ~10x on gas this contract uses a somewhat unintuitive progressive Merkle root calculation algo that requires only O(log(n)) storage. See https://github.com/ethereum/research/blob/master/beacon_chain_impl/progressive_merkle_tree.py for an implementation of the same algo in python tested for correctness.
-
-For convenience, we provide the interface to the contract here:
-
-* `__init__()`: initializes the contract
-* `get_deposit_root() -> bytes32`: returns the current root of the deposit tree
-* `deposit(pubkey: bytes[48], withdrawal_credentials: bytes[32], signature: bytes[96])`: adds a deposit instance to the deposit tree, incorporating the input arguments and the value transferred in the given call. Note: the amount of value transferred *must* be at least `MIN_DEPOSIT_AMOUNT`. Each of these constants are specified in units of Gwei.
-
->>>>>>> 06965f29
 ## On genesis
 
 When enough full deposits have been made to the deposit contract, an `Eth2Genesis` log is emitted. Construct a corresponding `genesis_state` and `genesis_block` as follows:
@@ -1307,83 +1261,6 @@
 
     return state
 ```
-
-<<<<<<< HEAD
-=======
-## Beacon chain processing
-
-The beacon chain is the system chain for Ethereum 2.0. The main responsibilities of the beacon chain are as follows:
-
-* Store and maintain the registry of [validators](#dfn-validator)
-* Process crosslinks (see above)
-* Process its per-block consensus, as well as the finality gadget
-
-Processing the beacon chain is similar to processing the Ethereum 1.0 chain. Clients download and process blocks and maintain a view of what is the current "canonical chain", terminating at the current "head". However, because of the beacon chain's relationship with Ethereum 1.0, and because it is a proof-of-stake chain, there are differences.
-
-For a beacon chain block, `block`, to be processed by a node, the following conditions must be met:
-
-* The parent block with root `block.previous_block_root` has been processed and accepted.
-* An Ethereum 1.0 block pointed to by the `state.latest_eth1_data.block_hash` has been processed and accepted.
-* The node's Unix time is greater than or equal to `state.genesis_time + block.slot * SECONDS_PER_SLOT`. (Note that leap seconds mean that slots will occasionally last `SECONDS_PER_SLOT + 1` or `SECONDS_PER_SLOT - 1` seconds, possibly several times a year.)
-
-If these conditions are not met, the client should delay processing the beacon block until the conditions are all satisfied.
-
-Beacon block production is significantly different because of the proof-of-stake mechanism. A client simply checks what it thinks is the canonical chain when it should create a block and looks up what its slot number is; when the slot arrives, it either proposes or attests to a block as required. Note that this requires each node to have a clock that is roughly (i.e. within `SECONDS_PER_SLOT` seconds) synchronized with the other nodes.
-
-### Beacon chain fork choice rule
-
-The beacon chain fork choice rule is a hybrid that combines justification and finality with Latest Message Driven (LMD) Greediest Heaviest Observed SubTree (GHOST). At any point in time a [validator](#dfn-validator) `v` subjectively calculates the beacon chain head as follows.
-
-* Abstractly define `Store` as the type of storage object for the chain data and `store` be the set of attestations and blocks that the [validator](#dfn-validator) `v` has observed and verified (in particular, block ancestors must be recursively verified). Attestations not yet included in any chain are still included in `store`.
-* Let `finalized_head` be the finalized block with the highest epoch. (A block `B` is finalized if there is a descendant of `B` in `store` the processing of which sets `B` as finalized.)
-* Let `justified_head` be the descendant of `finalized_head` with the highest epoch that has been justified for at least 1 epoch. (A block `B` is justified if there is a descendant of `B` in `store` the processing of which sets `B` as justified.) If no such descendant exists set `justified_head` to `finalized_head`.
-* Let `get_ancestor(store: Store, block: BeaconBlock, slot: Slot) -> BeaconBlock` be the ancestor of `block` with slot number `slot`. The `get_ancestor` function can be defined recursively as:
-
-```python
-def get_ancestor(store: Store, block: BeaconBlock, slot: Slot) -> BeaconBlock:
-    """
-    Get the ancestor of ``block`` with slot number ``slot``; return ``None`` if not found.
-    """
-    if block.slot == slot:
-        return block
-    elif block.slot < slot:
-        return None
-    else:
-        return get_ancestor(store, store.get_parent(block), slot)
-```
-
-* Let `get_latest_attestation(store: Store, index: ValidatorIndex) -> Attestation` be the attestation with the highest slot number in `store` from the validator with the given `index`. If several such attestations exist, use the one the [validator](#dfn-validator) `v` observed first.
-* Let `get_latest_attestation_target(store: Store, index: ValidatorIndex) -> BeaconBlock` be the target block in the attestation `get_latest_attestation(store, index)`.
-* Let `get_children(store: Store, block: BeaconBlock) -> List[BeaconBlock]` returns the child blocks of the given `block`.
-* Let `justified_head_state` be the resulting `BeaconState` object from processing the chain up to the `justified_head`.
-* The `head` is `lmd_ghost(store, justified_head_state, justified_head)` where the function `lmd_ghost` is defined below. Note that the implementation below is suboptimal; there are implementations that compute the head in time logarithmic in slot count.
-
-```python
-def lmd_ghost(store: Store, start_state: BeaconState, start_block: BeaconBlock) -> BeaconBlock:
-    """
-    Execute the LMD-GHOST algorithm to find the head ``BeaconBlock``.
-    """
-    validators = start_state.validator_registry
-    active_validator_indices = get_active_validator_indices(validators, slot_to_epoch(start_state.slot))
-    attestation_targets = [(i, get_latest_attestation_target(store, i)) for i in active_validator_indices]
-
-    # Use the effective balance for fork choice voting to reduce recomputations and save bandwidth
-    def get_vote_count(block: BeaconBlock) -> int:
-        return sum(
-            start_state.validator_registry[validator_index].effective_balance
-            for validator_index, target in attestation_targets
-            if get_ancestor(store, target, block.slot) == block
-        )
-
-    head = start_block
-    while 1:
-        children = get_children(store, head)
-        if len(children) == 0:
-            return head
-        # Ties broken by favoring block with lexicographically higher root
-        head = max(children, key=lambda x: (get_vote_count(x), hash_tree_root(x)))
-```
->>>>>>> 06965f29
 
 ## Beacon chain state transition function
 
