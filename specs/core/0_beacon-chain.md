--- conflicted
+++ resolved
@@ -280,16 +280,10 @@
 ```python
 class Crosslink(Container):
     # Shard number
-<<<<<<< HEAD
     shard: uint64
-    # Epoch number
-    epoch: uint64
-=======
-    'shard': 'uint64',
     # Crosslinking data from epochs [start....end-1]
-    'start_epoch': 'uint64',
-    'end_epoch': 'uint64',
->>>>>>> 2a7fcb6f
+    start_epoch: uint64
+    end_epoch: uint64
     # Root of the previous crosslink
     parent_root: Bytes32
     # Root of the crosslinked shard data since the previous crosslink
@@ -561,29 +555,15 @@
     finalized_root: Bytes32
     
     # Recent state
-<<<<<<< HEAD
     current_crosslinks: Vector[Crosslink, SHARD_COUNT]
     previous_crosslinks: Vector[Crosslink, SHARD_COUNT]
     latest_block_roots: Vector[Bytes32, SLOTS_PER_HISTORICAL_ROOT]
     latest_state_roots: Vector[Bytes32, SLOTS_PER_HISTORICAL_ROOT]
     latest_active_index_roots: Vector[Bytes32, LATEST_ACTIVE_INDEX_ROOTS_LENGTH]
-    # Balances slashed at every withdrawal period
     latest_slashed_balances: Vector[uint64, LATEST_SLASHED_EXIT_LENGTH]
-    # `latest_block_header.state_root == ZERO_HASH` temporarily
     latest_block_header: BeaconBlockHeader
     historical_roots: List[Bytes32]
     
-=======
-    'current_crosslinks': [Crosslink, SHARD_COUNT],
-    'previous_crosslinks': [Crosslink, SHARD_COUNT],
-    'latest_block_roots': ['bytes32', SLOTS_PER_HISTORICAL_ROOT],
-    'latest_state_roots': ['bytes32', SLOTS_PER_HISTORICAL_ROOT],
-    'latest_active_index_roots': ['bytes32', LATEST_ACTIVE_INDEX_ROOTS_LENGTH],
-    'latest_slashed_balances': ['uint64', LATEST_SLASHED_EXIT_LENGTH],
-    'latest_block_header': BeaconBlockHeader,
-    'historical_roots': ['bytes32'],
-
->>>>>>> 2a7fcb6f
     # Ethereum 1.0 chain data
     latest_eth1_data: Eth1Data
     eth1_data_votes: List[Eth1Data]
