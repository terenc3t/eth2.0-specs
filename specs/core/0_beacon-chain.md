--- conflicted
+++ resolved
@@ -1474,16 +1474,7 @@
 [Validators](#dfn-Validator) validators attesting during the current epoch:
 
 * Let `this_epoch_attestations = [a for a in state.latest_attestations if state.slot - EPOCH_LENGTH <= a.data.slot < state.slot]`. (Note: this is the set of attestations of slots in the epoch `state.slot-EPOCH_LENGTH...state.slot-1`, _not_ attestations that got included in the chain during the epoch `state.slot-EPOCH_LENGTH...state.slot-1`.)
-
-<<<<<<< HEAD
-* Let `previous_epoch_attestations = [a for a in state.latest_attestations if state.slot - 2 * EPOCH_LENGTH <= a.slot < state.slot - EPOCH_LENGTH]`.
-* Let `previous_epoch_boundary_attestations = [a for a in this_epoch_attestations + previous_epoch_attestations if a.epoch_boundary_hash == get_block_hash(state, state.slot - 2 * EPOCH_LENGTH) and a.justified_slot == state.previous_justified_slot]`.
-* Let `previous_epoch_boundary_attester_indices` be the union of the validator index sets given by `[get_attestation_participants(state, a.data, a.participation_bitfield) for a in previous_epoch_boundary_attestations]`.
-* Let `previous_epoch_boundary_attesters = [state.validator_registry[i] for indices in previous_epoch_boundary_attester_indices for i in indices]`.
-* Let `previous_epoch_boundary_attesting_balance = sum([get_effective_balance(v) for v in previous_epoch_boundary_attesters])`. *Note: this balance might be marginally different than `this_epoch_boundary_attesting_balance` during the previous epoch transition. Due to the tight bound on validator churn each epoch and small per-epoch rewards/penalties, the potential balance difference is very low and only marginally affects consensus safety.*
-=======
 * Validators justifying the epoch boundary block at the start of the current epoch:
-
   * Let `this_epoch_boundary_attestations = [a for a in this_epoch_attestations if a.data.epoch_boundary_root == get_block_root(state, state.slot-EPOCH_LENGTH) and a.justified_slot == state.justified_slot]`.
   * Let `this_epoch_boundary_attester_indices` be the union of the [validator](#dfn-validator) index sets given by `[get_attestation_participants(state, a.data, a.participation_bitfield) for a in this_epoch_boundary_attestations]`.
   * Let `this_epoch_boundary_attesters = [state.validator_registry[i] for indices in this_epoch_boundary_attester_indices for i in indices]`.
@@ -1510,7 +1501,8 @@
   * Let `previous_epoch_head_attester_indices` be the union of the validator index sets given by `[get_attestation_participants(state, a.data, a.participation_bitfield) for a in previous_epoch_head_attestations]`.
   * Let `previous_epoch_head_attesters = [state.validator_registry[i] for indices in previous_epoch_head_attester_indices for i in indices]`.
   * Let `previous_epoch_head_attesting_balance = sum([get_effective_balance(v) for v in previous_epoch_head_attesters])`.
->>>>>>> 6f828c8f
+
+_Note_: `previous_epoch_boundary_attesting_balance` balance might be marginally different than `this_epoch_boundary_attesting_balance` during the previous epoch transition. Due to the tight bound on validator churn each epoch and small per-epoch rewards/penalties, the potential balance difference is very low and only marginally affects consensus safety.
 
 For every `shard_committee` in `state.shard_committees_at_slots`:
 
