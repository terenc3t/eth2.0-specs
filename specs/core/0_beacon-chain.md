# Ethereum 2.0 Phase 0 -- The Beacon Chain

**NOTICE**: This document is a work-in-progress for researchers and implementers. It reflects recent spec changes and takes precedence over the Python proof-of-concept implementation [[python-poc]](#ref-python-poc).

## Table of contents
<!-- TOC -->

- [Ethereum 2.0 Phase 0 -- The Beacon Chain](#ethereum-20-phase-0----the-beacon-chain)
    - [Table of contents](#table-of-contents)
    - [Introduction](#introduction)
    - [Notation](#notation)
    - [Terminology](#terminology)
    - [Constants](#constants)
        - [Misc](#misc)
        - [Deposit contract](#deposit-contract)
        - [Initial values](#initial-values)
        - [Time parameters](#time-parameters)
        - [Reward and penalty quotients](#reward-and-penalty-quotients)
        - [Status flags](#status-flags)
        - [Max operations per block](#max-operations-per-block)
        - [Validator registry delta flags](#validator-registry-delta-flags)
        - [Signature domains](#signature-domains)
    - [Data structures](#data-structures)
        - [Beacon chain operations](#beacon-chain-operations)
            - [Proposer slashings](#proposer-slashings)
                - [`ProposerSlashing`](#proposerslashing)
            - [Casper slashings](#casper-slashings)
                - [`CasperSlashing`](#casperslashing)
                - [`SlashableVoteData`](#slashablevotedata)
            - [Attestations](#attestations)
                - [`Attestation`](#attestation)
                - [`AttestationData`](#attestationdata)
                - [`AttestationDataAndCustodyBit`](#attestationdataandcustodybit)
            - [Deposits](#deposits)
                - [`Deposit`](#deposit)
                - [`DepositData`](#depositdata)
                - [`DepositInput`](#depositinput)
            - [Exits](#exits)
                - [`Exit`](#exit)
        - [Beacon chain blocks](#beacon-chain-blocks)
            - [`BeaconBlock`](#beaconblock)
            - [`BeaconBlockBody`](#beaconblockbody)
            - [`ProposalSignedData`](#proposalsigneddata)
        - [Beacon chain state](#beacon-chain-state)
            - [`BeaconState`](#beaconstate)
            - [`ValidatorRecord`](#validatorrecord)
            - [`CrosslinkRecord`](#crosslinkrecord)
            - [`ShardCommittee`](#shardcommittee)
            - [`DepositRootVote`](#depositrootvote)
            - [`PendingAttestationRecord`](#pendingattestationrecord)
            - [`ForkData`](#forkdata)
            - [`ValidatorRegistryDeltaBlock`](#validatorregistrydeltablock)
    - [Ethereum 1.0 deposit contract](#ethereum-10-deposit-contract)
        - [Deposit arguments](#deposit-arguments)
        - [Withdrawal credentials](#withdrawal-credentials)
        - [`Deposit` logs](#deposit-logs)
        - [`ChainStart` log](#chainstart-log)
        - [Vyper code](#vyper-code)
    - [Beacon chain processing](#beacon-chain-processing)
        - [Beacon chain fork choice rule](#beacon-chain-fork-choice-rule)
    - [Beacon chain state transition function](#beacon-chain-state-transition-function)
        - [Helper functions](#helper-functions)
            - [`hash`](#hash)
            - [`hash_tree_root`](#hash_tree_root)
            - [`is_active_validator`](#is_active_validator)
            - [`get_active_validator_indices`](#get_active_validator_indices)
            - [`shuffle`](#shuffle)
            - [`split`](#split)
            - [`get_shuffling`](#get_shuffling)
            - [`get_shard_committees_at_slot`](#get_shard_committees_at_slot)
            - [`get_block_root`](#get_block_root)
            - [`get_beacon_proposer_index`](#get_beacon_proposer_index)
            - [`merkle_root`](#merkle_root)
            - [`get_attestation_participants`](#get_attestation_participants)
            - [`bytes1`, `bytes2`, ...](#bytes1-bytes2-)
            - [`get_effective_balance`](#get_effective_balance)
            - [`get_fork_version`](#get_fork_version)
            - [`get_domain`](#get_domain)
            - [`verify_slashable_vote_data`](#verify_slashable_vote_data)
            - [`is_double_vote`](#is_double_vote)
            - [`is_surround_vote`](#is_surround_vote)
            - [`integer_squareroot`](#integer_squareroot)
            - [`bls_verify`](#bls_verify)
            - [`bls_verify_multiple`](#bls_verify_multiple)
            - [`bls_aggregate_pubkeys`](#bls_aggregate_pubkeys)
        - [On startup](#on-startup)
        - [Routine for processing deposits](#routine-for-processing-deposits)
        - [Routines for updating validator status](#routines-for-updating-validator-status)
    - [Per-slot processing](#per-slot-processing)
        - [Misc counters](#misc-counters)
        - [Block roots](#block-roots)
    - [Per-block processing](#per-block-processing)
        - [Slot](#slot)
        - [Proposer signature](#proposer-signature)
        - [RANDAO](#randao)
        - [Deposit root](#deposit-root)
        - [Operations](#operations)
            - [Proposer slashings](#proposer-slashings-1)
            - [Casper slashings](#casper-slashings-1)
            - [Attestations](#attestations-1)
            - [Deposits](#deposits-1)
            - [Exits](#exits-1)
            - [Custody](#custody)
    - [Per-epoch processing](#per-epoch-processing)
        - [Helpers](#helpers)
        - [Deposit roots](#deposit-roots)
        - [Justification](#justification)
        - [Crosslinks](#crosslinks)
        - [Rewards and penalties](#rewards-and-penalties)
            - [Justification and finalization](#justification-and-finalization)
            - [Attestation inclusion](#attestation-inclusion)
            - [Crosslinks](#crosslinks-1)
        - [Ejections](#ejections)
        - [Validator registry](#validator-registry)
        - [Final updates](#final-updates)
    - [State root processing](#state-root-processing)
- [References](#references)
    - [Normative](#normative)
    - [Informative](#informative)
- [Copyright](#copyright)

<!-- /TOC -->

## Introduction

This document represents the specification for Phase 0 of Ethereum 2.0 -- The Beacon Chain.

At the core of Ethereum 2.0 is a system chain called the "beacon chain". The beacon chain stores and manages the registry of [validators](#dfn-validator). In the initial deployment phases of Ethereum 2.0 the only mechanism to become a [validator](#dfn-validator) is to make a one-way ETH transaction to a deposit contract on Ethereum 1.0. Activation as a [validator](#dfn-validator) happens when Ethereum 1.0 deposit receipts are processed by the beacon chain, the activation balance is reached, and after a queuing process. Exit is either voluntary or done forcibly as a penalty for misbehavior.

The primary source of load on the beacon chain is "attestations". Attestations are availability votes for a shard block, and simultaneously proof of stake votes for a beacon chain block. A sufficient number of attestations for the same shard block create a "crosslink", confirming the shard segment up to that shard block into the beacon chain. Crosslinks also serve as infrastructure for asynchronous cross-shard communication.

## Notation

Unless otherwise indicated, code appearing in `this style` is to be interpreted as an algorithm defined in Python. Implementations may implement such algorithms using any code and programming language desired as long as the behavior is identical to that of the algorithm provided.

## Terminology

* **Validator** <a id="dfn-validator"></a> - a participant in the Casper/sharding consensus system. You can become one by depositing 32 ETH into the Casper mechanism.
* **Active validator** <a id="dfn-active-validator"></a> - a [validator](#dfn-validator) currently participating in the protocol which the Casper mechanism looks to produce and attest to blocks, crosslinks and other consensus objects.
* **Committee** - a (pseudo-) randomly sampled subset of [active validators](#dfn-active-validator). When a committee is referred to collectively, as in "this committee attests to X", this is assumed to mean "some subset of that committee that contains enough [validators](#dfn-validator) that the protocol recognizes it as representing the committee".
* **Proposer** - the [validator](#dfn-validator) that creates a beacon chain block
* **Attester** - a [validator](#dfn-validator) that is part of a committee that needs to sign off on a beacon chain block while simultaneously creating a link (crosslink) to a recent shard block on a particular shard chain.
* **Beacon chain** - the central PoS chain that is the base of the sharding system.
* **Shard chain** - one of the chains on which user transactions take place and account data is stored.
* **Block root** - a 32-byte Merkle root of a beacon chain block or shard chain block. Previously called "block hash".
* **Crosslink** - a set of signatures from a committee attesting to a block in a shard chain, which can be included into the beacon chain. Crosslinks are the main means by which the beacon chain "learns about" the updated state of shard chains.
* **Slot** - a period of `SLOT_DURATION` seconds, during which one proposer has the ability to create a beacon chain block and some attesters have the ability to make attestations
* **Epoch** - an aligned span of slots during which all [validators](#dfn-validator) get exactly one chance to make an attestation
* **Finalized**, **justified** - see Casper FFG finalization [[casper-ffg]](#ref-casper-ffg)
* **Withdrawal period** - the number of slots between a [validator](#dfn-validator) exit and the [validator](#dfn-validator) balance being withdrawable
* **Genesis time** - the Unix time of the genesis beacon chain block at slot 0

## Constants

### Misc

| Name | Value | Unit |
| - | - | :-: |
| `SHARD_COUNT` | `2**10` (= 1,024) | shards |
| `TARGET_COMMITTEE_SIZE` | `2**7` (= 128) | [validators](#dfn-validator) |
| `EJECTION_BALANCE` | `2**4 * 1e9` (= 16,000,000,000) | Gwei |
| `MAX_BALANCE_CHURN_QUOTIENT` | `2**5` (= 32) | - |
| `BEACON_CHAIN_SHARD_NUMBER` | `2**64 - 1` | - |
| `MAX_CASPER_VOTES` | `2**10` (= 1,024) | votes |
| `LATEST_BLOCK_ROOTS_LENGTH` | `2**13` (= 8,192) | block roots |
| `LATEST_RANDAO_MIXES_LENGTH` | `2**13` (= 8,192) | randao mixes |
| `LATEST_PENALIZED_EXIT_LENGTH` | `2**13` (= 8,192) | epochs | ~36 days |

* For the safety of crosslinks `TARGET_COMMITTEE_SIZE` exceeds [the recommended minimum committee size of 111](https://vitalik.ca/files/Ithaca201807_Sharding.pdf); with sufficient active validators (at least `EPOCH_LENGTH * TARGET_COMMITTEE_SIZE`), the shuffling algorithm ensures committee sizes at least `TARGET_COMMITTEE_SIZE`. (Unbiasable randomness with a Verifiable Delay Function (VDF) will improve committee robustness and lower the safe minimum committee size.)

### Deposit contract

| Name | Value | Unit |
| - | - | :-: |
| `DEPOSIT_CONTRACT_ADDRESS` | **TBD** |
| `DEPOSIT_CONTRACT_TREE_DEPTH` | `2**5` (= 32) | - |
| `MIN_DEPOSIT_AMOUNT` | `2**0 * 1e9` (= 1,000,000,000) | Gwei |
| `MAX_DEPOSIT_AMOUNT` | `2**5 * 1e9` (= 32,000,000,000) | Gwei |

### Initial values

| Name | Value |
| - | - |
| `GENESIS_FORK_VERSION` | `0` |
| `GENESIS_SLOT` | `0` |
| `GENESIS_START_SHARD` | `0` |
| `FAR_FUTURE_SLOT` | `2**64 - 1` |
| `ZERO_HASH` | `bytes32(0)` |
| `EMPTY_SIGNATURE` | `[bytes48(0), bytes48(0)]` |
| `BLS_WITHDRAWAL_PREFIX_BYTE` | `bytes1(0)` |

### Time parameters

| Name | Value | Unit | Duration |
| - | - | :-: | :-: |
| `SLOT_DURATION` | `6` | seconds | 6 seconds |
| `MIN_ATTESTATION_INCLUSION_DELAY` | `2**2` (= 4) | slots | 24 seconds |
| `EPOCH_LENGTH` | `2**6` (= 64) | slots | 6.4 minutes |
| `SEED_LOOKAHEAD` | `2**6` (= 64) | slots | 6.4 minutes |
| `ENTRY_EXIT_DELAY` | `2**8` (= 256) | slots | 25.6 minutes |
| `DEPOSIT_ROOT_VOTING_PERIOD` | `2**10` (= 1,024) | slots | ~1.7 hours |
| `MIN_VALIDATOR_WITHDRAWAL_TIME` | `2**14` (= 16,384) | slots | ~27 hours |

### Reward and penalty quotients

| Name | Value |
| - | - |
| `BASE_REWARD_QUOTIENT` | `2**10` (= 1,024) |
| `WHISTLEBLOWER_REWARD_QUOTIENT` | `2**9` (= 512) |
| `INCLUDER_REWARD_QUOTIENT` | `2**3` (= 8) |
| `INACTIVITY_PENALTY_QUOTIENT` | `2**24` (= 16,777,216) |

* The `BASE_REWARD_QUOTIENT` parameter dictates the per-epoch reward. It corresponds to ~2.54% annual interest assuming 10 million participating ETH in every epoch.
* The `INACTIVITY_PENALTY_QUOTIENT` equals `INVERSE_SQRT_E_DROP_TIME**2` where `INVERSE_SQRT_E_DROP_TIME := 2**12 epochs` (~18 days) is the time it takes the inactivity penalty to reduce the balance of non-participating [validators](#dfn-validator) to about `1/sqrt(e) ~= 60.6%`. Indeed, the balance retained by offline [validators](#dfn-validator) after `n` epochs is about `(1-1/INACTIVITY_PENALTY_QUOTIENT)**(n**2/2)` so after `INVERSE_SQRT_E_DROP_TIME` epochs it is roughly `(1-1/INACTIVITY_PENALTY_QUOTIENT)**(INACTIVITY_PENALTY_QUOTIENT/2) ~= 1/sqrt(e)`.

### Status flags

| Name | Value |
| - | - |
| `INITIATED_EXIT` | `2**0` (= 1) |
| `WITHDRAWABLE` | `2**1` (= 2) |

### Max operations per block

| Name | Value |
| - | - |
| `MAX_PROPOSER_SLASHINGS` | `2**4` (= 16) |
| `MAX_CASPER_SLASHINGS` | `2**4` (= 16) |
| `MAX_ATTESTATIONS` | `2**7` (= 128) |
| `MAX_DEPOSITS` | `2**4` (= 16) |
| `MAX_EXITS` | `2**4` (= 16) |

### Validator registry delta flags

| Name | Value |
| - | - |
| `ACTIVATION` | `0` |
| `EXIT` | `1` |

### Signature domains

| Name | Value |
| - | - |
| `DOMAIN_DEPOSIT` | `0` |
| `DOMAIN_ATTESTATION` | `1` |
| `DOMAIN_PROPOSAL` | `2` |
| `DOMAIN_EXIT` | `3` |

## Data structures

### Beacon chain operations

#### Proposer slashings

##### `ProposerSlashing`

```python
{
    # Proposer index
    'proposer_index': 'uint24',
    # First proposal data
    'proposal_data_1': ProposalSignedData,
    # First proposal signature
    'proposal_signature_1': '[uint384]',
    # Second proposal data
    'proposal_data_2': ProposalSignedData,
    # Second proposal signature
    'proposal_signature_2': '[uint384]',
}
```

#### Casper slashings

##### `CasperSlashing`

```python
{
    # First batch of votes
    'slashable_vote_data_1': SlashableVoteData,
    # Second batch of votes
    'slashable_vote_data_2': SlashableVoteData,
}
```

##### `SlashableVoteData`

```python
{
    # Validator indices with custody bit equal to 0
    'custody_bit_0_indices': ['uint24'],
    # Validator indices with custody bit equal to 1
    'custody_bit_1_indices': ['uint24'],
    # Attestation data
    'data': AttestationData,
    # Aggregate signature
    'aggregate_signature': ['uint384'],
}
```

#### Attestations

##### `Attestation`

```python
{
    # Attestation data
    'data': AttestationData,
    # Attester participation bitfield
    'participation_bitfield': 'bytes',
    # Custody bitfield
    'custody_bitfield': 'bytes',
    # BLS aggregate signature
    'aggregate_signature': ['uint384'],
}
```

##### `AttestationData`

```python
{
    # Slot number
    'slot': 'uint64',
    # Shard number
    'shard': 'uint64',
    # Hash of root of the signed beacon block
    'beacon_block_root': 'hash32',
    # Hash of root of the ancestor at the epoch boundary
    'epoch_boundary_root': 'hash32',
    # Shard block's hash of root
    'shard_block_root': 'hash32',
    # Last crosslink's hash of root
    'latest_crosslink_root': 'hash32',
    # Slot of the last justified beacon block
    'justified_slot': 'uint64',
    # Hash of the last justified beacon block
    'justified_block_root': 'hash32',
}
```

##### `AttestationDataAndCustodyBit`

```python
{
    # Attestation data
    data: AttestationData,
    # Custody bit
    custody_bit: bool,
}
```

#### Deposits

##### `Deposit`

```python
{
    # Branch in the deposit tree
    'branch': '[hash32]',
    # Index in the deposit tree
    'index': 'uint64',
    # Data
    'deposit_data': DepositData,
}
```

##### `DepositData`

```python
{
    # Amount in Gwei
    'amount': 'uint64',
    # Timestamp from deposit contract
    'timestamp': 'uint64',
    # Deposit input
    'deposit_input': DepositInput,
}
```

##### `DepositInput`

```python
{
    # BLS pubkey
    'pubkey': 'uint384',
    # Withdrawal credentials
    'withdrawal_credentials': 'hash32',
    # Initial RANDAO commitment
    'randao_commitment': 'hash32',
    # Initial custody commitment
    'custody_commitment': 'hash32',
    # A BLS signature of this `DepositInput`
    'proof_of_possession': ['uint384'],
}
```

#### Exits

##### `Exit`

```python
{
    # Minimum slot for processing exit
    'slot': 'uint64',
    # Index of the exiting validator
    'validator_index': 'uint24',
    # Validator signature
    'signature': '[uint384]',
}
```

### Beacon chain blocks

#### `BeaconBlock`

```python
{
    ## Header ##
    'slot': 'uint64',
    'parent_root': 'hash32',
    'state_root': 'hash32',
    'randao_reveal': 'hash32',
    'deposit_root': 'hash32',
    'signature': ['uint384'],

    ## Body ##
    'body': BeaconBlockBody,
}
```

#### `BeaconBlockBody`

```python
{
    'proposer_slashings': [ProposerSlashing],
    'casper_slashings': [CasperSlashing],
    'attestations': [Attestation],
    'custody_reseeds': [CustodyReseed],
    'custody_challenges': [CustodyChallenge],
    'custody_responses': [CustodyResponse],
    'deposits': [Deposit],
    'exits': [Exit],
}
```

`CustodyReseed`, `CustodyChallenge`, and `CustodyResponse` will be defined in phase 1; for now, put dummy classes as these lists will remain empty throughout phase 0.

#### `ProposalSignedData`

```python
{
    # Slot number
    'slot': 'uint64',
    # Shard number (`BEACON_CHAIN_SHARD_NUMBER` for beacon chain)
    'shard': 'uint64',
    # Block's hash of root
    'block_root': 'hash32',
}
```

### Beacon chain state

#### `BeaconState`

```python
{
    # Misc
    'slot': 'uint64',
    'genesis_time': 'uint64',
    'fork_data': ForkData,  # For versioning hard forks

    # Validator registry
    'validator_registry': [ValidatorRecord],
    'validator_balances': ['uint64'],
    'validator_registry_latest_change_slot': 'uint64',
    'validator_registry_exit_count': 'uint64',
    'validator_registry_delta_chain_tip': 'hash32',  # For light clients to track deltas

    # Randomness and committees
    'latest_randao_mixes': ['hash32'],
    'latest_vdf_outputs': ['hash32'],
    'shard_committees_at_slots': [[ShardCommittee]],

    # Custody challenges
    'custody_challenges': [CustodyChallenge],

    # Finality
    'previous_justified_slot': 'uint64',
    'justified_slot': 'uint64',
    'justification_bitfield': 'uint64',
    'finalized_slot': 'uint64',

    # Recent state
    'latest_crosslinks': [CrosslinkRecord],
    'latest_block_roots': ['hash32'],  # Needed to process attestations, older to newer
    'latest_penalized_exit_balances': ['uint64'],  # Balances penalized at every withdrawal period
    'latest_attestations': [PendingAttestationRecord],
    'batched_block_roots': ['hash32'],

    # Ethereum 1.0 deposit root
    'latest_deposit_root': 'hash32',
    'deposit_root_votes': [DepositRootVote],
}
```

#### `ValidatorRecord`

```python
{
    # BLS public key
    'pubkey': 'uint384',
    # Withdrawal credentials
    'withdrawal_credentials': 'hash32',
    # RANDAO commitment
    'randao_commitment': 'hash32',
    # Slots the proposer has skipped (i.e. layers of RANDAO expected)
    'randao_layers': 'uint64',
    # Slot when validator activated
    'activation_slot': 'uint64',
    # Slot when validator exited
    'exit_slot': 'uint64',
    # Slot when validator withdrew
    'withdrawal_slot': 'uint64',
    # Slot when validator was penalized
    'penalized_slot': 'uint64',
    # Exit counter when validator exited
    'exit_count': 'uint64',
    # Status flags
    'status_flags': 'uint64',
    # Custody commitment
    'custody_commitment': 'hash32',
    # Slot of latest custody reseed
    'latest_custody_reseed_slot': 'uint64',
    # Slot of second-latest custody reseed
    'penultimate_custody_reseed_slot': 'uint64',
}
```

#### `CrosslinkRecord`

```python
{
    # Slot number
    'slot': 'uint64',
    # Shard block root
    'shard_block_root': 'hash32',
}
```

#### `ShardCommittee`

```python
{
    # Shard number
    'shard': 'uint64',
    # Validator indices
    'committee': ['uint24'],
    # Total validator count (for custody challenges)
    'total_validator_count': 'uint64',
}
```

#### `DepositRootVote`

```python
{
    # Deposit root
    'deposit_root': 'hash32',
    # Vote count
    'vote_count': 'uint64',
}
```

#### `PendingAttestationRecord`

```python
{
    # Signed data
    'data': AttestationData,
    # Attester participation bitfield
    'participation_bitfield': 'bytes',
    # Custody bitfield
    'custody_bitfield': 'bytes',
    # Slot the attestation was included
    'slot_included': 'uint64',
}
```

#### `ForkData`

```python
{
    # Previous fork version
    'pre_fork_version': 'uint64',
    # Post fork version
    'post_fork_version': 'uint64',
    # Fork slot number
    'fork_slot': 'uint64',
}
```

#### `ValidatorRegistryDeltaBlock`

```python
{
    latest_registry_delta_root: 'hash32',
    validator_index: 'uint24',
    pubkey: 'uint384',
    slot: 'uint64',
    flag: 'uint64',
}
```

## Ethereum 1.0 deposit contract

The initial deployment phases of Ethereum 2.0 are implemented without consensus changes to Ethereum 1.0. A deposit contract at address `DEPOSIT_CONTRACT_ADDRESS` is added to Ethereum 1.0 for deposits of ETH to the beacon chain. Validator balances will be withdrawable to the shards in phase 2, i.e. when the EVM2.0 is deployed and the shards have state.

### Deposit arguments

The deposit contract has a single `deposit` function which takes as argument a SimpleSerialize'd `DepositInput`.

### Withdrawal credentials

One of the `DepositInput` fields is `withdrawal_credentials`. It is a commitment to credentials for withdrawals to shards. The first byte of `withdrawal_credentials` is a version number. As of now the only expected format is as follows:

* `withdrawal_credentials[:1] == BLS_WITHDRAWAL_PREFIX_BYTE`
* `withdrawal_credentials[1:] == hash(withdrawal_pubkey)[1:]` where `withdrawal_pubkey` is a BLS pubkey

The private key corresponding to `withdrawal_pubkey` will be required to initiate a withdrawal. It can be stored separately until a withdrawal is required, e.g. in cold storage.

### `Deposit` logs

Every Ethereum 1.0 deposit, of size between `MIN_DEPOSIT_AMOUNT` and `MAX_DEPOSIT_AMOUNT`, emits a `Deposit` log for consumption by the beacon chain. The deposit contract does little validation, pushing most of the validator onboarding logic to the beacon chain. In particular, the proof of possession (a BLS12-381 signature) is not verified by the deposit contract.

### `ChainStart` log

When sufficiently many full deposits have been made the deposit contract emits the `ChainStart` log. The beacon chain state may then be initialized by calling the `get_initial_beacon_state` function (defined below) where:

* `genesis_time` equals `time` in the `ChainStart` log
* `latest_deposit_root` equals `deposit_root` in the `ChainStart` log
* `initial_validator_deposits` is a list of `Deposit` objects built according to the `Deposit` logs up to the deposit that triggered the `ChainStart` log, processed in the order in which they were emitted (oldest to newest)

### Vyper code

```python
## compiled with v0.1.0-beta.6 ##

MIN_DEPOSIT_AMOUNT: constant(uint256) = 1000000000  # Gwei
MAX_DEPOSIT_AMOUNT: constant(uint256) = 32000000000  # Gwei
GWEI_PER_ETH: constant(uint256) = 1000000000  # 10**9
CHAIN_START_FULL_DEPOSIT_THRESHOLD: constant(uint256) = 16384  # 2**14
DEPOSIT_CONTRACT_TREE_DEPTH: constant(uint256) = 32
TWO_TO_POWER_OF_TREE_DEPTH: constant(uint256) = 4294967296  # 2**32
SECONDS_PER_DAY: constant(uint256) = 86400

Deposit: event({previous_deposit_root: bytes32, data: bytes[2064], merkle_tree_index: bytes[8]})
ChainStart: event({deposit_root: bytes32, time: bytes[8]})

deposit_tree: map(uint256, bytes32)
deposit_count: uint256
full_deposit_count: uint256

@payable
@public
def deposit(deposit_input: bytes[2048]):
    assert msg.value >= MIN_DEPOSIT_AMOUNT
    assert msg.value <= MAX_DEPOSIT_AMOUNT

    index: uint256 = self.deposit_count + TWO_TO_POWER_OF_TREE_DEPTH
<<<<<<< HEAD
    amount: bytes[8] = slice(concat("", convert(msg.value / GWEI_PER_ETH, bytes32)), start=24, len=8)
    timestamp: bytes[8] = slice(concat("", convert(block.timestamp, bytes32)), start=24, len=8)
    deposit_data: bytes[2064] = concat(amount, timestamp, deposit_input)
=======
    msg_gwei_bytes8: bytes[8] = slice(concat("", convert(msg.value / GWEI_PER_ETH, bytes32)), start=24, len=8)
    timestamp_bytes8: bytes[8] = slice(concat("", convert(block.timestamp, bytes32)), start=24, len=8)
    deposit_data: bytes[2064] = concat(msg_gwei_bytes8, timestamp_bytes8, deposit_input)
    merkle_tree_index: bytes[8] = slice(concat("", convert(index, bytes32)), start=24, len=8)
>>>>>>> ab7f9d8f

    log.Deposit(self.deposit_tree[1], deposit_data, merkle_tree_index)

    # add deposit to merkle tree
    self.deposit_tree[index] = sha3(deposit_data)
    for i in range(DEPOSIT_CONTRACT_TREE_DEPTH):
        index /= 2
        self.deposit_tree[index] = sha3(concat(self.deposit_tree[index * 2], self.deposit_tree[index * 2 + 1]))

    self.deposit_count += 1
    if msg.value == as_wei_value(MAX_DEPOSIT_AMOUNT, "gwei"):
        self.full_deposit_count += 1
        if self.full_deposit_count == CHAIN_START_FULL_DEPOSIT_THRESHOLD:
            timestamp_day_boundary: uint256 = as_unitless_number(block.timestamp) - as_unitless_number(block.timestamp) % SECONDS_PER_DAY + SECONDS_PER_DAY
            timestamp_day_boundary_bytes8: bytes[8] = slice(concat("", convert(timestamp_day_boundary, bytes32)), start=24, len=8)
            log.ChainStart(self.deposit_tree[1], timestamp_day_boundary_bytes8)

@public
@constant
def get_deposit_root() -> bytes32:
    return self.deposit_tree[1]

```

## Beacon chain processing

The beacon chain is the system chain for Ethereum 2.0. The main responsibilities of the beacon chain are:

* Store and maintain the registry of [validators](#dfn-validator)
* Process crosslinks (see above)
* Process its per-slot consensus, as well as the finality gadget

Processing the beacon chain is similar to processing the Ethereum 1.0 chain. Clients download and process blocks, and maintain a view of what is the current "canonical chain", terminating at the current "head". However, because of the beacon chain's relationship with Ethereum 1.0, and because it is a proof-of-stake chain, there are differences.

For a beacon chain block, `block`, to be processed by a node, the following conditions must be met:

* The parent block with root `block.parent_root` has been processed and accepted.
* The node has processed its `state` up to slot, `block.slot - 1`.
* An Ethereum 1.0 block pointed to by the `state.latest_deposit_root` has been processed and accepted.
* The node's local clock time is greater than or equal to `state.genesis_time + block.slot * SLOT_DURATION`.

If these conditions are not met, the client should delay processing the beacon block until the conditions are all satisfied.

Beacon block production is significantly different because of the proof of stake mechanism. A client simply checks what it thinks is the canonical chain when it should create a block, and looks up what its slot number is; when the slot arrives, it either proposes or attests to a block as required. Note that this requires each node to have a clock that is roughly (i.e. within `SLOT_DURATION` seconds) synchronized with the other nodes.

### Beacon chain fork choice rule

The beacon chain fork choice rule is a hybrid that combines justification and finality with Latest Message Driven (LMD) Greediest Heaviest Observed SubTree (GHOST). At any point in time a [validator](#dfn-validator) `v` subjectively calculates the beacon chain head as follows.

* Let `store` be the set of attestations and blocks that the [validator](#dfn-validator) `v` has observed and verified (in particular, block ancestors must be recursively verified). Attestations not part of any chain are still included in `store`.
* Let `finalized_head` be the finalized block with the highest slot number. (A block `B` is finalized if there is a descendant of `B` in `store` the processing of which sets `B` as finalized.)
* Let `justified_head` be the descendant of `finalized_head` with the highest slot number that has been justified for at least `EPOCH_LENGTH` slots. (A block `B` is justified if there is a descendant of `B` in `store` the processing of which sets `B` as justified.) If no such descendant exists set `justified_head` to `finalized_head`.
* Let `get_ancestor(store, block, slot)` be the ancestor of `block` with slot number `slot`. The `get_ancestor` function can be defined recursively as `def get_ancestor(store, block, slot): return block if block.slot == slot else get_ancestor(store, store.get_parent(block), slot)`.
* Let `get_latest_attestation(store, validator)` be the attestation with the highest slot number in `store` from `validator`. If several such attestations exist, use the one the [validator](#dfn-validator) `v` observed first.
* Let `get_latest_attestation_target(store, validator)` be the target block in the attestation `get_latest_attestation(store, validator)`.
* The head is `lmd_ghost(store, justified_head)` where the function `lmd_ghost` is defined below. Note that the implementation below is suboptimal; there are implementations that compute the head in time logarithmic in slot count.

```python
def lmd_ghost(store, start):
    validators = start.state.validator_registry
    active_validators = [validators[i] for i in
                         get_active_validator_indices(validators, start.state.slot)]
    attestation_targets = [get_latest_attestation_target(store, validator)
                           for validator in active_validators]
    def get_vote_count(block):
        return len([target for target in attestation_targets if
                    get_ancestor(store, target, block.slot) == block])

    head = start
    while 1:
        children = get_children(head)
        if len(children) == 0:
            return head
        head = max(children, key=get_vote_count)
```

## Beacon chain state transition function

We now define the state transition function. At a high level the state transition is made up of two parts:

1. The per-slot transitions, which happens every slot, and only affects a parts of the `state`.
2. The per-epoch transitions, which happens at every epoch boundary (i.e. `state.slot % EPOCH_LENGTH == 0`), and affects the entire `state`.

The per-slot transitions generally focus on verifying aggregate signatures and saving temporary records relating to the per-slot activity in the `BeaconState`. The per-epoch transitions focus on the [validator](#dfn-validator) registry, including adjusting balances and activating and exiting [validators](#dfn-validator), as well as processing crosslinks and managing block justification/finalization.

### Helper functions

Note: The definitions below are for specification purposes and are not necessarily optimal implementations.

#### `hash`

The hash function is denoted by `hash`. In Phase 0 the beacon chain is deployed with the same hash function as Ethereum 1.0, i.e. Keccak-256 (also incorrectly known as SHA3).

Note: We aim to migrate to a S[T/N]ARK-friendly hash function in a future Ethereum 2.0 deployment phase.

#### `hash_tree_root`

`hash_tree_root` is a function for hashing objects into a single root utilizing a hash tree structure. `hash_tree_root` is defined in the [SimpleSerialize spec](https://github.com/ethereum/eth2.0-specs/blob/master/specs/simple-serialize.md#tree-hash).

#### `is_active_validator`
```python
def is_active_validator(validator: ValidatorRecord, slot: int) -> bool:
    """
    Checks if ``validator`` is active.
    """
    return validator.activation_slot <= slot < validator.exit_slot
```

#### `get_active_validator_indices`

```python
def get_active_validator_indices(validators: [ValidatorRecord], slot: int) -> List[int]:
    """
    Gets indices of active validators from ``validators``.
    """
    return [i for i, v in enumerate(validators) if is_active_validator(v, slot)]
```

#### `shuffle`

```python
def shuffle(values: List[Any], seed: Hash32) -> List[Any]:
    """
    Returns the shuffled ``values`` with ``seed`` as entropy.
    """
    values_count = len(values)

    # Entropy is consumed from the seed in 3-byte (24 bit) chunks.
    rand_bytes = 3
    # The highest possible result of the RNG.
    rand_max = 2 ** (rand_bytes * 8) - 1

    # The range of the RNG places an upper-bound on the size of the list that
    # may be shuffled. It is a logic error to supply an oversized list.
    assert values_count < rand_max

    output = [x for x in values]
    source = seed
    index = 0
    while index < values_count - 1:
        # Re-hash the `source` to obtain a new pattern of bytes.
        source = hash(source)
        # Iterate through the `source` bytes in 3-byte chunks.
        for position in range(0, 32 - (32 % rand_bytes), rand_bytes):
            # Determine the number of indices remaining in `values` and exit
            # once the last index is reached.
            remaining = values_count - index
            if remaining == 1:
                break

            # Read 3-bytes of `source` as a 24-bit big-endian integer.
            sample_from_source = int.from_bytes(source[position:position + rand_bytes], 'big')

            # Sample values greater than or equal to `sample_max` will cause
            # modulo bias when mapped into the `remaining` range.
            sample_max = rand_max - rand_max % remaining

            # Perform a swap if the consumed entropy will not cause modulo bias.
            if sample_from_source < sample_max:
                # Select a replacement index for the current index.
                replacement_position = (sample_from_source % remaining) + index
                # Swap the current index with the replacement index.
                output[index], output[replacement_position] = output[replacement_position], output[index]
                index += 1
            else:
                # The sample causes modulo bias. A new sample should be read.
                pass

    return output
```

#### `split`

```python
def split(values: List[Any], split_count: int) -> List[Any]:
    """
    Splits ``values`` into ``split_count`` pieces.
    """
    list_length = len(values)
    return [
        values[(list_length * i // split_count): (list_length * (i + 1) // split_count)]
        for i in range(split_count)
    ]
```

#### `get_shuffling`

```python
def get_shuffling(seed: Hash32,
                  validators: List[ValidatorRecord],
                  crosslinking_start_shard: int,
                  slot: int) -> List[List[ShardCommittee]]:
    """
    Shuffles ``validators`` into shard committees seeded by ``randao_mix`` and ``slot``.
    """

    # Normalizes slot to start of epoch boundary
    slot -= slot % EPOCH_LENGTH

    active_validator_indices = get_active_validator_indices(validators, slot)

    committees_per_slot = max(
        1,
        min(
            SHARD_COUNT // EPOCH_LENGTH,
            len(active_validator_indices) // EPOCH_LENGTH // TARGET_COMMITTEE_SIZE,
        )
    )

    # Shuffle
    seed = xor(randao_mix, bytes32(slot))
    shuffled_active_validator_indices = shuffle(active_validator_indices, seed)

    # Split the shuffled list into epoch_length pieces
    validators_per_slot = split(shuffled_active_validator_indices, EPOCH_LENGTH)

    output = []
    for slot_position, slot_indices in enumerate(validators_per_slot):
        # Split the shuffled list into committees_per_slot pieces
        shard_indices = split(slot_indices, committees_per_slot)

        shard_id_start = crosslinking_start_shard + slot_position * committees_per_slot

        shard_committees = [
            ShardCommittee(
                shard=(shard_id_start + shard_position) % SHARD_COUNT,
                committee=indices,
                total_validator_count=len(active_validator_indices),
            )
            for shard_position, indices in enumerate(shard_indices)
        ]
        output.append(shard_committees)

    return output
```

**Invariant**: if `get_shuffling(seed, validators, shard, slot)` returns some value `x`, it should return the same value `x` for the same `seed` and `shard` and possible future modifications of `validators` forever in phase 0, and until the ~1 year deletion delay in phase 2 and in the future.

Here's a diagram of what is going on:

![](http://vitalik.ca/files/ShuffleAndAssign.png?1)

#### `get_shard_committees_at_slot`

```python
def get_shard_committees_at_slot(state: BeaconState,
                                 slot: int) -> List[ShardCommittee]:
    """
    Returns the ``ShardCommittee`` for the ``slot``.
    """
    earliest_slot_in_array = state.slot - (state.slot % EPOCH_LENGTH) - EPOCH_LENGTH
    assert earliest_slot_in_array <= slot < earliest_slot_in_array + EPOCH_LENGTH * 2
    return state.shard_committees_at_slots[slot - earliest_slot_in_array]
```

#### `get_block_root`

```python
def get_block_root(state: BeaconState,
                   slot: int) -> Hash32:
    """
    Returns the block root at a recent ``slot``.
    """
    assert state.slot <= slot + LATEST_BLOCK_ROOTS_LENGTH
    assert slot < state.slot
    return state.latest_block_roots[slot % LATEST_BLOCK_ROOTS_LENGTH]
```

`get_block_root(_, s)` should always return `hash_tree_root` of the block in the beacon chain at slot `s`, and `get_shard_committees_at_slot(_, s)` should not change unless the [validator](#dfn-validator) registry changes.

#### `get_beacon_proposer_index`

```python
def get_beacon_proposer_index(state: BeaconState,
                              slot: int) -> int:
    """
    Returns the beacon proposer index for the ``slot``.
    """
    first_committee = get_shard_committees_at_slot(state, slot)[0].committee
    return first_committee[slot % len(first_committee)]
```

#### `merkle_root`

```python
def merkle_root(values):
    """
    Merkleize ``values`` (where ``len(values)`` is a power of two) and return the Merkle root.
    """
    o = [0] * len(values) + values
    for i in range(len(values) - 1, 0, -1):
        o[i] = hash(o[i * 2] + o[i * 2 + 1])
    return o[1]
```

#### `get_attestation_participants`

```python
def get_attestation_participants(state: BeaconState,
                                 attestation_data: AttestationData,
                                 participation_bitfield: bytes) -> List[int]:
    """
    Returns the participant indices at for the ``attestation_data`` and ``participation_bitfield``.
    """

    # Find the relevant committee
    shard_committees = get_shard_committees_at_slot(state, attestation_data.slot)
    shard_committee = [x for x in shard_committees if x.shard == attestation_data.shard][0]
    assert len(participation_bitfield) == ceil_div8(len(shard_committee.committee))

    # Find the participating attesters in the committee
    participants = []
    for i, validator_index in enumerate(shard_committee.committee):
        participation_bit = (participation_bitfield[i//8] >> (7 - (i % 8))) % 2
        if participation_bit == 1:
            participants.append(validator_index)
    return participants
```

#### `bytes1`, `bytes2`, ...

`bytes1(x): return x.to_bytes(1, 'big')`, `bytes2(x): return x.to_bytes(2, 'big')`, and so on for all integers, particularly 1, 2, 3, 4, 8, 32.

#### `get_effective_balance`

```python
def get_effective_balance(state: State, index: int) -> int:
    """
    Returns the effective balance (also known as "balance at stake") for a ``validator`` with the given ``index``.
    """
    return min(state.validator_balances[index], MAX_DEPOSIT_AMOUNT)
```

#### `get_fork_version`

```python
def get_fork_version(fork_data: ForkData,
                     slot: int) -> int:
    if slot < fork_data.fork_slot:
        return fork_data.pre_fork_version
    else:
        return fork_data.post_fork_version
```

#### `get_domain`

```python
def get_domain(fork_data: ForkData,
               slot: int,
               domain_type: int) -> int:
    return get_fork_version(
        fork_data,
        slot
    ) * 2**32 + domain_type
```

#### `verify_slashable_vote_data`

```python
def verify_slashable_vote_data(state: BeaconState, vote_data: SlashableVoteData) -> bool:
    if len(vote_data.custody_bit_0_indices) + len(vote_data.custody_bit_1_indices) > MAX_CASPER_VOTES:
        return False

    return bls_verify_multiple(
        pubkeys=[
            aggregate_pubkey([state.validators[i].pubkey for i in vote_data.custody_bit_0_indices]),
            aggregate_pubkey([state.validators[i].pubkey for i in vote_data.custody_bit_1_indices]),
        ],
        messages=[
            hash_tree_root(AttestationDataAndCustodyBit(vote_data.data, False)),
            hash_tree_root(AttestationDataAndCustodyBit(vote_data.data, True)),
        ],
        signature=vote_data.aggregate_signature,
        domain=get_domain(
            state.fork_data,
            state.slot,
            DOMAIN_ATTESTATION,
        ),
    )
```

#### `is_double_vote`

```python
def is_double_vote(attestation_data_1: AttestationData,
                   attestation_data_2: AttestationData) -> bool
    """
    Assumes ``attestation_data_1`` is distinct from ``attestation_data_2``.
    Returns True if the provided ``AttestationData`` are slashable
    due to a 'double vote'.
    """
    target_epoch_1 = attestation_data_1.slot // EPOCH_LENGTH
    target_epoch_2 = attestation_data_2.slot // EPOCH_LENGTH
    return target_epoch_1 == target_epoch_2
```

#### `is_surround_vote`

```python
def is_surround_vote(attestation_data_1: AttestationData,
                     attestation_data_2: AttestationData) -> bool:
    """
    Assumes ``attestation_data_1`` is distinct from ``attestation_data_2``.
    Returns True if the provided ``AttestationData`` are slashable
    due to a 'surround vote'.
    Note: parameter order matters as this function only checks
    that ``attestation_data_1`` surrounds ``attestation_data_2``.
    """
    source_epoch_1 = attestation_data_1.justified_slot // EPOCH_LENGTH
    source_epoch_2 = attestation_data_2.justified_slot // EPOCH_LENGTH
    target_epoch_1 = attestation_data_1.slot // EPOCH_LENGTH
    target_epoch_2 = attestation_data_2.slot // EPOCH_LENGTH
    return (
        (source_epoch_1 < source_epoch_2) and
        (source_epoch_2 + 1 == target_epoch_2) and
        (target_epoch_2 < target_epoch_1)
    )
```

#### `integer_squareroot`

```python
def integer_squareroot(n: int) -> int:
    """
    The largest integer ``x`` such that ``x**2`` is less than ``n``.
    """
    x = n
    y = (x + 1) // 2
    while y < x:
        x = y
        y = (x + n // x) // 2
    return x
```

#### `bls_verify`

`bls_verify` is a function for verifying a BLS12-381 signature, defined in the [BLS Signature spec](https://github.com/ethereum/eth2.0-specs/blob/master/specs/bls_signature.md#bls_verify).

#### `bls_verify_multiple`

`bls_verify_multiple` is a function for verifying a BLS12-381 signature constructed from multiple messages, defined in the [BLS Signature spec](https://github.com/ethereum/eth2.0-specs/blob/master/specs/bls_signature.md#bls_verify_multiple).

#### `bls_aggregate_pubkeys`

`bls_aggregate_pubkeys` is a function for aggregating a BLS12-381 public keys into a single aggregate key, defined in the [BLS Signature spec](https://github.com/ethereum/eth2.0-specs/blob/master/specs/bls_signature.md#bls_aggregate_pubkeys).

### On startup

A valid block with slot `GENESIS_SLOT` (a "genesis block") has the following values. Other validity rules (e.g. requiring a signature) do not apply.

```python
{
    slot=GENESIS_SLOT,
    parent_root=ZERO_HASH,
    state_root=STARTUP_STATE_ROOT,
    randao_reveal=ZERO_HASH,
    deposit_root=ZERO_HASH,
    signature=EMPTY_SIGNATURE,
    body=BeaconBlockBody(
        proposer_slashings=[],
        casper_slashings=[],
        attestations=[],
        custody_reseeds=[],
        custody_challenges=[],
        custody_responses=[],
        deposits=[],
        exits=[],
    ),
}
```

`STARTUP_STATE_ROOT` (in the above "genesis block") is generated from the `get_initial_beacon_state` function below. When enough full deposits have been made to the deposit contract and the `ChainStart` log has been emitted, `get_initial_beacon_state` will execute to compute the `hash_tree_root` of `BeaconState`.

```python
def get_initial_beacon_state(initial_validator_deposits: List[Deposit],
                             genesis_time: int,
                             latest_deposit_root: Hash32) -> BeaconState:
    state = BeaconState(
        # Misc
        slot=GENESIS_SLOT,
        genesis_time=genesis_time,
        fork_data=ForkData(
            pre_fork_version=GENESIS_FORK_VERSION,
            post_fork_version=GENESIS_FORK_VERSION,
            fork_slot=GENESIS_SLOT,
        ),

        # Validator registry
        validator_registry=[],
        validator_balances=[],
        validator_registry_latest_change_slot=GENESIS_SLOT,
        validator_registry_exit_count=0,
        validator_registry_delta_chain_tip=ZERO_HASH,

        # Randomness and committees
        latest_randao_mixes=[ZERO_HASH for _ in range(LATEST_RANDAO_MIXES_LENGTH)],
        latest_vdf_outputs=[ZERO_HASH for _ in range(LATEST_RANDAO_MIXES_LENGTH // EPOCH_LENGTH)],
        shard_committees_at_slots=[],

        # Custody challenges
        custody_challenges=[],

        # Finality
        previous_justified_slot=GENESIS_SLOT,
        justified_slot=GENESIS_SLOT,
        justification_bitfield=0,
        finalized_slot=GENESIS_SLOT,

        # Recent state
        latest_crosslinks=[CrosslinkRecord(slot=GENESIS_SLOT, shard_block_root=ZERO_HASH) for _ in range(SHARD_COUNT)],
        latest_block_roots=[ZERO_HASH for _ in range(LATEST_BLOCK_ROOTS_LENGTH)],
        latest_penalized_exit_balances=[0 for _ in LATEST_PENALIZED_EXIT_LENGTH],
        latest_attestations=[],
        batched_block_roots=[],

        # Deposit root
        latest_deposit_root=latest_deposit_root,
        deposit_root_votes=[],
    )

    # Process initial deposits
    for deposit in initial_validator_deposits:
        process_deposit(
            state=state,
            pubkey=deposit.deposit_data.deposit_input.pubkey,
            amount=deposit.deposit_data.amount,
            proof_of_possession=deposit.deposit_data.deposit_input.proof_of_possession,
            withdrawal_credentials=deposit.deposit_data.deposit_input.withdrawal_credentials,
            randao_commitment=deposit.deposit_data.deposit_input.randao_commitment,
            custody_commitment=deposit.deposit_data.deposit_input.custody_commitment,
        )

    # Process initial activations
    for validator_index, _ in enumerate(state.validator_registry):
        if get_effective_balance(state, validator_index) >= MAX_DEPOSIT_AMOUNT:
            activate_validator(state, validator_index, True)

    # Set initial committee shuffling
    initial_shuffling = get_shuffling(ZERO_HASH, state.validator_registry, GENESIS_START_SHARD, GENESIS_SLOT)
    state.shard_committees_at_slots = initial_shuffling + initial_shuffling

    return state
```

### Routine for processing deposits

First, a helper function:

```python
def validate_proof_of_possession(state: BeaconState,
                                 pubkey: int,
                                 proof_of_possession: bytes,
                                 withdrawal_credentials: Hash32,
                                 randao_commitment: Hash32,
                                 custody_commitment: Hash32) -> bool:
    proof_of_possession_data = DepositInput(
        pubkey=pubkey,
        withdrawal_credentials=withdrawal_credentials,
        randao_commitment=randao_commitment,
        custody_commitment=custody_commitment,
        proof_of_possession=EMPTY_SIGNATURE,
    )

    return bls_verify(
        pubkey=pubkey,
        message=hash_tree_root(proof_of_possession_data),
        signature=proof_of_possession,
        domain=get_domain(
            state.fork_data,
            state.slot,
            DOMAIN_DEPOSIT,
        )
    )
```

Now, to add a [validator](#dfn-validator) or top up an existing [validator](#dfn-validator)'s balance by some `deposit` amount:

```python
def process_deposit(state: BeaconState,
                    pubkey: int,
                    amount: int,
                    proof_of_possession: bytes,
                    withdrawal_credentials: Hash32,
                    randao_commitment: Hash32,
                    custody_commitment: Hash32) -> None:
    """
    Process a deposit from Ethereum 1.0.
    Note that this function mutates ``state``.
    """
    # Validate the given `proof_of_possession`
    assert validate_proof_of_possession(
        state,
        pubkey,
        proof_of_possession,
        withdrawal_credentials,
        randao_commitment,
        custody_commitment,
    )

    validator_pubkeys = [v.pubkey for v in state.validator_registry]

    if pubkey not in validator_pubkeys:
        # Add new validator
        validator = ValidatorRecord(
            pubkey=pubkey,
            withdrawal_credentials=withdrawal_credentials,
            randao_commitment=randao_commitment,
            randao_layers=0,
            activation_slot=FAR_FUTURE_SLOT,
            exit_slot=FAR_FUTURE_SLOT,
            withdrawal_slot=FAR_FUTURE_SLOT,
            penalized_slot=FAR_FUTURE_SLOT,
            exit_count=0,
            status_flags=0,
            custody_commitment=custody_commitment,
            latest_custody_reseed_slot=GENESIS_SLOT,
            penultimate_custody_reseed_slot=GENESIS_SLOT,
        )

        # Note: In phase 2 registry indices that has been withdrawn for a long time will be recycled.
        index = len(state.validator_registry)
        state.validator_registry.append(validator)
        state.validator_balances.append(amount)
    else:
        # Increase balance by deposit amount
        index = validator_pubkeys.index(pubkey)
        assert state.validator_registry[index].withdrawal_credentials == withdrawal_credentials

        state.validator_balances[index] += amount
```

### Routines for updating validator status

Note: All functions in this section mutate `state`.

```python
def activate_validator(state: BeaconState, index: int, genesis: bool) -> None:
    validator = state.validator_registry[index]

    validator.activation_slot = GENESIS_SLOT if genesis else (state.slot + ENTRY_EXIT_DELAY)
    state.validator_registry_delta_chain_tip = hash_tree_root(
        ValidatorRegistryDeltaBlock(
            current_validator_registry_delta_chain_tip=state.validator_registry_delta_chain_tip,
            validator_index=index,
            pubkey=validator.pubkey,
            slot=validator.activation_slot,
            flag=ACTIVATION,
        )
    )
```

```python
def initiate_validator_exit(state: BeaconState, index: int) -> None:
    validator = state.validator_registry[index]
    validator.status_flags |= INITIATED_EXIT
```

```python
def exit_validator(state: BeaconState, index: int) -> None:
    validator = state.validator_registry[index]

    # The following updates only occur if not previous exited
    if validator.exit_slot <= state.slot + ENTRY_EXIT_DELAY:
        return

    validator.exit_slot = state.slot + ENTRY_EXIT_DELAY

    state.validator_registry_exit_count += 1
    validator.exit_count = state.validator_registry_exit_count
    state.validator_registry_delta_chain_tip = hash_tree_root(
        ValidatorRegistryDeltaBlock(
            current_validator_registry_delta_chain_tip=state.validator_registry_delta_chain_tip,
            validator_index=index,
            pubkey=validator.pubkey,
            slot=validator.exit_slot,
            flag=EXIT,
        )
    )
```

```python
def penalize_validator(state: BeaconState, index: int) -> None:
    exit_validator(state, index)
    validator = state.validator_registry[index]
    state.latest_penalized_exit_balances[(state.slot // EPOCH_LENGTH) % LATEST_PENALIZED_EXIT_LENGTH] += get_effective_balance(state, index)

    whistleblower_index = get_beacon_proposer_index(state, state.slot)
    whistleblower_reward = get_effective_balance(state, index) // WHISTLEBLOWER_REWARD_QUOTIENT
    state.validator_balances[whistleblower_index] += whistleblower_reward
    state.validator_balances[index] -= whistleblower_reward
    validator.penalized_slot = state.slot
```

```python
def prepare_validator_for_withdrawal(state: BeaconState, index: int) -> None:
    validator = state.validator_registry[index]
    validator.status_flags |= WITHDRAWABLE
```

## Per-slot processing

Below are the processing steps that happen at every slot.

### Misc counters

* Set `state.slot += 1`.
* Set `state.validator_registry[get_beacon_proposer_index(state, state.slot)].randao_layers += 1`.
* Set `state.latest_randao_mixes[state.slot % LATEST_RANDAO_MIXES_LENGTH] = state.latest_randao_mixes[(state.slot - 1) % LATEST_RANDAO_MIXES_LENGTH]`

### Block roots

* Let `previous_block_root` be the `tree_hash_root` of the previous beacon block processed in the chain.
* Set `state.latest_block_roots[(state.slot - 1) % LATEST_BLOCK_ROOTS_LENGTH] = previous_block_root`.
* If `state.slot % LATEST_BLOCK_ROOTS_LENGTH == 0` append `merkle_root(state.latest_block_roots)` to `state.batched_block_roots`.

## Per-block processing

Below are the processing steps that happen at every `block`.

### Slot

* Verify that `block.slot == state.slot`.

### Proposer signature

* Let `block_without_signature_root` be the `hash_tree_root` of `block` where `block.signature` is set to `EMPTY_SIGNATURE`.
* Let `proposal_root = hash_tree_root(ProposalSignedData(state.slot, BEACON_CHAIN_SHARD_NUMBER, block_without_signature_root))`.
* Verify that `bls_verify(pubkey=state.validator_registry[get_beacon_proposer_index(state, state.slot)].pubkey, data=proposal_root, signature=block.signature, domain=get_domain(state.fork_data, state.slot, DOMAIN_PROPOSAL))`.

### RANDAO

* Let `repeat_hash(x, n) = x if n == 0 else repeat_hash(hash(x), n-1)`.
* Let `proposer = state.validator_registry[get_beacon_proposer_index(state, state.slot)]`.
* Verify that `repeat_hash(block.randao_reveal, proposer.randao_layers) == proposer.randao_commitment`.
* Set `state.latest_randao_mixes[state.slot % LATEST_RANDAO_MIXES_LENGTH] = hash(xor(state.latest_randao_mixes[state.slot % LATEST_RANDAO_MIXES_LENGTH], block.randao_reveal))`
* Set `proposer.randao_commitment = block.randao_reveal`.
* Set `proposer.randao_layers = 0`.

### Deposit root

* If `block.deposit_root` is `deposit_root_vote.deposit_root` for some `deposit_root_vote` in `state.deposit_root_votes`, set `deposit_root_vote.vote_count += 1`.
* Otherwise, append to `state.deposit_root_votes` a new `DepositRootVote(deposit_root=block.deposit_root, vote_count=1)`.

### Operations

#### Proposer slashings

Verify that `len(block.body.proposer_slashings) <= MAX_PROPOSER_SLASHINGS`.

For each `proposer_slashing` in `block.body.proposer_slashings`:

* Let `proposer = state.validator_registry[proposer_slashing.proposer_index]`.
* Verify that `proposer_slashing.proposal_data_1.slot == proposer_slashing.proposal_data_2.slot`.
* Verify that `proposer_slashing.proposal_data_1.shard == proposer_slashing.proposal_data_2.shard`.
* Verify that `proposer_slashing.proposal_data_1.block_root != proposer_slashing.proposal_data_2.block_root`.
* Verify that `validator.penalized_slot > state.slot`.
* Verify that `bls_verify(pubkey=proposer.pubkey, message=hash_tree_root(proposer_slashing.proposal_data_1), signature=proposer_slashing.proposal_signature_1, domain=get_domain(state.fork_data, proposer_slashing.proposal_data_1.slot, DOMAIN_PROPOSAL))`.
* Verify that `bls_verify(pubkey=proposer.pubkey, message=hash_tree_root(proposer_slashing.proposal_data_2), signature=proposer_slashing.proposal_signature_2, domain=get_domain(state.fork_data, proposer_slashing.proposal_data_2.slot, DOMAIN_PROPOSAL))`.
* Run `penalize_validator(state, proposer_slashing.proposer_index)`.

#### Casper slashings

Verify that `len(block.body.casper_slashings) <= MAX_CASPER_SLASHINGS`.

For each `casper_slashing` in `block.body.casper_slashings`:

* Let `slashable_vote_data_1 = casper_slashing.slashable_vote_data_1`.
* Let `slashable_vote_data_2 = casper_slashing.slashable_vote_data_2`.
* Let `indices(slashable_vote_data) = slashable_vote_data.custody_bit_0_indices + slashable_vote_data.custody_bit_1_indices`.
* Let `intersection = [x for x in indices(slashable_vote_data_1) if x in indices(slashable_vote_data_2)]`.
* Verify that `len(intersection) >= 1`.
* Verify that `slashable_vote_data_1.data != slashable_vote_data_2.data`.
* Verify that `is_double_vote(slashable_vote_data_1.data, slashable_vote_data_2.data)` or `is_surround_vote(slashable_vote_data_1.data, slashable_vote_data_2.data)`.
* Verify that `verify_slashable_vote_data(state, slashable_vote_data_1)`.
* Verify that `verify_slashable_vote_data(state, slashable_vote_data_2)`.
* For each [validator](#dfn-validator) index `i` in `intersection` run `penalize_validator(state, i)` if `state.validator_registry[i].penalized_slot > state.slot`.

#### Attestations

Verify that `len(block.body.attestations) <= MAX_ATTESTATIONS`.

For each `attestation` in `block.body.attestations`:

* Verify that `attestation.data.slot + MIN_ATTESTATION_INCLUSION_DELAY <= state.slot`.
* Verify that `attestation.data.slot + EPOCH_LENGTH >= state.slot`.
* Verify that `attestation.data.justified_slot` is equal to `state.justified_slot if attestation.data.slot >= state.slot - (state.slot % EPOCH_LENGTH) else state.previous_justified_slot`.
* Verify that `attestation.data.justified_block_root` is equal to `get_block_root(state, attestation.data.justified_slot)`.
* Verify that either `attestation.data.latest_crosslink_root` or `attestation.data.shard_block_root` equals `state.latest_crosslinks[shard].shard_block_root`.
* `aggregate_signature` verification:
    * Let `participants = get_attestation_participants(state, attestation.data, attestation.participation_bitfield)`.
    * Let `group_public_key = bls_aggregate_pubkeys([state.validator_registry[v].pubkey for v in participants])`.
    * Verify that `bls_verify(pubkey=group_public_key, message=hash_tree_root(AttestationDataAndCustodyBit(attestation.data, False)), signature=attestation.aggregate_signature, domain=get_domain(state.fork_data, attestation.data.slot, DOMAIN_ATTESTATION))`.
* [TO BE REMOVED IN PHASE 1] Verify that `attestation.data.shard_block_root == ZERO_HASH`.
* Append `PendingAttestationRecord(data=attestation.data, participation_bitfield=attestation.participation_bitfield, custody_bitfield=attestation.custody_bitfield, slot_included=state.slot)` to `state.latest_attestations`.

#### Deposits

Verify that `len(block.body.deposits) <= MAX_DEPOSITS`.

[TODO: add logic to ensure that deposits from 1.0 chain are processed in order]
[TODO: update the call to `verify_merkle_branch` below if it needs to change after we process deposits in order]

For each `deposit` in `block.body.deposits`:

* Let `serialized_deposit_data` be the serialized form of `deposit.deposit_data`. It should be 8 bytes for `deposit_data.amount` followed by 8 bytes for `deposit_data.timestamp` and then the `DepositInput` bytes. That is, it should match `deposit_data` in the [Ethereum 1.0 deposit contract](#ethereum-10-deposit-contract) of which the hash was placed into the Merkle tree.
* Verify that `verify_merkle_branch(hash(serialized_deposit_data), deposit.branch, DEPOSIT_CONTRACT_TREE_DEPTH, deposit.index, state.latest_deposit_root)` is `True`.

```python
def verify_merkle_branch(leaf: Hash32, branch: [Hash32], depth: int, index: int, root: Hash32) -> bool:
    value = leaf
    for i in range(depth):
        if index // (2**i) % 2:
            value = hash(branch[i] + value)
        else:
            value = hash(value + branch[i])
    return value == root
```

* Run the following:

```python
process_deposit(
    state=state,
    pubkey=deposit.deposit_data.deposit_input.pubkey,
    amount=deposit.deposit_data.amount,
    proof_of_possession=deposit.deposit_data.deposit_input.proof_of_possession,
    withdrawal_credentials=deposit.deposit_data.deposit_input.withdrawal_credentials,
    randao_commitment=deposit.deposit_data.deposit_input.randao_commitment,
    custody_commitment=deposit.deposit_data.deposit_input.custody_commitment,
)
```

#### Exits

Verify that `len(block.body.exits) <= MAX_EXITS`.

For each `exit` in `block.body.exits`:

* Let `validator = state.validator_registry[exit.validator_index]`.
* Verify that `validator.exit_slot > state.slot + ENTRY_EXIT_DELAY`.
* Verify that `state.slot >= exit.slot`.
* Verify that `bls_verify(pubkey=validator.pubkey, message=ZERO_HASH, signature=exit.signature, domain=get_domain(state.fork_data, exit.slot, DOMAIN_EXIT))`.
* Run `initiate_validator_exit(state, exit.validator_index)`.

#### Custody

[TO BE REMOVED IN PHASE 1] Verify that `len(block.body.custody_reseeds) == len(block.body.custody_challenges) == len(block.body.custody_responses) == 0`.

## Per-epoch processing

The steps below happen when `state.slot % EPOCH_LENGTH == 0`.

### Helpers

All [validators](#dfn-validator):

* Let `active_validator_indices = get_active_validator_indices(state.validator_registry, state.slot)`.
* Let `total_balance = sum([get_effective_balance(state, i) for i in active_validator_indices])`.

[Validators](#dfn-Validator) attesting during the current epoch:

* Let `current_epoch_attestations = [a for a in state.latest_attestations if state.slot - EPOCH_LENGTH <= a.data.slot < state.slot]`. (Note: this is the set of attestations of slots in the epoch `state.slot-EPOCH_LENGTH...state.slot-1`, _not_ attestations that got included in the chain during the epoch `state.slot-EPOCH_LENGTH...state.slot-1`.)
* Validators justifying the epoch boundary block at the start of the current epoch:
  * Let `current_epoch_boundary_attestations = [a for a in current_epoch_attestations if a.data.epoch_boundary_root == get_block_root(state, state.slot-EPOCH_LENGTH) and a.justified_slot == state.justified_slot]`.
  * Let `current_epoch_boundary_attester_indices` be the union of the [validator](#dfn-validator) index sets given by `[get_attestation_participants(state, a.data, a.participation_bitfield) for a in current_epoch_boundary_attestations]`.
  * Let `current_epoch_boundary_attesting_balance = sum([get_effective_balance(state, i) for i in current_epoch_boundary_attester_indices])`.

[Validators](#dfn-Validator) attesting during the previous epoch:

* Validators that made an attestation during the previous epoch:
  * Let `previous_epoch_attestations = [a for a in state.latest_attestations if state.slot - 2 * EPOCH_LENGTH <= a.slot < state.slot - EPOCH_LENGTH]`.
  * Let `previous_epoch_attester_indices` be the union of the validator index sets given by `[get_attestation_participants(state, a.data, a.participation_bitfield) for a in previous_epoch_attestations]`.
* Validators targeting the previous justified slot:
  * Let `previous_epoch_justified_attestations = [a for a in current_epoch_attestations + previous_epoch_attestations if a.justified_slot == state.previous_justified_slot]`.
  * Let `previous_epoch_justified_attester_indices` be the union of the validator index sets given by `[get_attestation_participants(state, a.data, a.participation_bitfield) for a in previous_epoch_justified_attestations]`.
  * Let `previous_epoch_justified_attesting_balance = sum([get_effective_balance(state, i) for i in previous_epoch_justified_attester_indices])`.
* Validators justifying the epoch boundary block at the start of the previous epoch:
  * Let `previous_epoch_boundary_attestations = [a for a in previous_epoch_justified_attestations if a.epoch_boundary_root == get_block_root(state, state.slot - 2 * EPOCH_LENGTH)]`.
  * Let `previous_epoch_boundary_attester_indices` be the union of the validator index sets given by `[get_attestation_participants(state, a.data, a.participation_bitfield) for a in previous_epoch_boundary_attestations]`.
  * Let `previous_epoch_boundary_attesting_balance = sum([get_effective_balance(state, i) for i in previous_epoch_boundary_attester_indices])`.
* Validators attesting to the expected beacon chain head during the previous epoch:
  * Let `previous_epoch_head_attestations = [a for a in previous_epoch_attestations if a.beacon_block_root == get_block_root(state, a.slot)]`.
  * Let `previous_epoch_head_attester_indices` be the union of the validator index sets given by `[get_attestation_participants(state, a.data, a.participation_bitfield) for a in previous_epoch_head_attestations]`.
  * Let `previous_epoch_head_attesting_balance = sum([get_effective_balance(state, i) for i in previous_epoch_head_attester_indices])`.

**Note**: `previous_epoch_boundary_attesting_balance` balance might be marginally different than `current_epoch_boundary_attesting_balance` during the previous epoch transition. Due to the tight bound on validator churn each epoch and small per-epoch rewards/penalties, the potential balance difference is very low and only marginally affects consensus safety.

For every `shard_committee_at_slot` in `state.shard_committees_at_slots` and for every `shard_committee` in `shard_committee_at_slot`:

* Let `shard_block_root` be `state.latest_crosslinks[shard_committee.shard].shard_block_root`
* Let `attesting_validator_indices(shard_committee, shard_block_root)` be the union of the [validator](#dfn-validator) index sets given by `[get_attestation_participants(state, a.data, a.participation_bitfield) for a in current_epoch_attestations + previous_epoch_attestations if a.shard == shard_committee.shard and a.shard_block_root == shard_block_root]`.
* Let `winning_root(shard_committee)` be equal to the value of `shard_block_root` such that `sum([get_effective_balance(state, i) for i in attesting_validator_indices(shard_committee, shard_block_root)])` is maximized (ties broken by favoring lower `shard_block_root` values).
* Let `attesting_validators(shard_committee)` be equal to `attesting_validator_indices(shard_committee, winning_root(shard_committee))` for convenience.
* Let `total_attesting_balance(shard_committee) = sum([get_effective_balance(state, i) for i in attesting_validators(shard_committee)])`.
* Let `total_balance(shard_committee) = sum([get_effective_balance(state, i) for i in shard_committee.committee])`.

Define the following helpers to process attestation inclusion rewards and inclusion distance reward/penalty. For every attestation `a` in `previous_epoch_attestations`:

* Let `inclusion_slot(state, index) = a.slot_included` for the attestation `a` where `index` is in `get_attestation_participants(state, a.data, a.participation_bitfield)`.
* Let `inclusion_distance(state, index) = a.slot_included - a.data.slot` where `a` is the above attestation.

### Deposit roots

If `state.slot % DEPOSIT_ROOT_VOTING_PERIOD == 0`:

* Set `state.latest_deposit_root = deposit_root_vote.deposit_root` if `deposit_root_vote.vote_count * 2 > DEPOSIT_ROOT_VOTING_PERIOD` for some `deposit_root_vote` in `state.deposit_root_votes`.
* Set `state.deposit_root_votes = []`.

### Justification

* Set `state.previous_justified_slot = state.justified_slot`.
* Set `state.justification_bitfield = (state.justification_bitfield * 2) % 2**64`.
* Set `state.justification_bitfield |= 2` and `state.justified_slot = state.slot - 2 * EPOCH_LENGTH` if `3 * previous_epoch_boundary_attesting_balance >= 2 * total_balance`.
* Set `state.justification_bitfield |= 1` and `state.justified_slot = state.slot - 1 * EPOCH_LENGTH` if `3 * current_epoch_boundary_attesting_balance >= 2 * total_balance`.

Set `state.finalized_slot = state.previous_justified_slot` if any of the following are true:

* `state.previous_justified_slot == state.slot - 2 * EPOCH_LENGTH and state.justification_bitfield % 4 == 3`
* `state.previous_justified_slot == state.slot - 3 * EPOCH_LENGTH and state.justification_bitfield % 8 == 7`
* `state.previous_justified_slot == state.slot - 4 * EPOCH_LENGTH and state.justification_bitfield % 16 in (15, 14)`

### Crosslinks

For every `shard_committee_at_slot` in `state.shard_committees_at_slots` and for every `shard_committee`in `shard_committee_at_slot`:

* Set `state.latest_crosslinks[shard_committee.shard] = CrosslinkRecord(slot=state.slot, shard_block_root=winning_root(shard_committee))` if `3 * total_attesting_balance(shard_committee) >= 2 * total_balance(shard_committee)`.

### Rewards and penalties

First, we define some additional helpers:

* Let `base_reward_quotient = BASE_REWARD_QUOTIENT * integer_squareroot(total_balance)`.
* Let `base_reward(state, index) = get_effective_balance(state, index) // base_reward_quotient // 5` for any validator with the given `index`.
* Let `inactivity_penalty(state, index, epochs_since_finality) = base_reward(state, index) + get_effective_balance(state, index) * epochs_since_finality // INACTIVITY_PENALTY_QUOTIENT // 2` for any validator with the given `index`.

#### Justification and finalization

Note: When applying penalties in the following balance recalculations implementers should make sure the `uint64` does not underflow.

* Let `epochs_since_finality = (state.slot - state.finalized_slot) // EPOCH_LENGTH`.

Case 1: `epochs_since_finality <= 4`:

* Expected FFG source:
  * Any [validator](#dfn-validator) `index` in `previous_epoch_justified_attester_indices` gains `base_reward(state, index) * previous_epoch_justified_attesting_balance // total_balance`.
  * Any [active validator](#dfn-active-validator) `v` not in `previous_epoch_justified_attester_indices` loses `base_reward(state, index)`.
* Expected FFG target:
  * Any [validator](#dfn-validator) `index` in `previous_epoch_boundary_attester_indices` gains `base_reward(state, index) * previous_epoch_boundary_attesting_balance // total_balance`.
  * Any [active validator](#dfn-active-validator) `index` not in `previous_epoch_boundary_attester_indices` loses `base_reward(state, index)`.
* Expected beacon chain head:
  * Any [validator](#dfn-validator) `index` in `previous_epoch_head_attester_indices` gains `base_reward(state, index) * previous_epoch_head_attesting_balance // total_balance)`.
  * Any [active validator](#dfn-active-validator) `index` not in `previous_epoch_head_attester_indices` loses `base_reward(state, index)`.
* Inclusion distance:
  * Any [validator](#dfn-validator) `index` in `previous_epoch_attester_indices` gains `base_reward(state, index) * MIN_ATTESTATION_INCLUSION_DELAY // inclusion_distance(state, index)`

Case 2: `epochs_since_finality > 4`:

* Any [active validator](#dfn-active-validator) `index` not in `previous_epoch_justified_attester_indices`, loses `inactivity_penalty(state, index, epochs_since_finality)`.
* Any [active validator](#dfn-active-validator) `index` not in `previous_epoch_boundary_attester_indices`, loses `inactivity_penalty(state, index, epochs_since_finality)`.
* Any [active validator](#dfn-active-validator) `index` not in `previous_epoch_head_attester_indices`, loses `base_reward(state, index)`.
* Any [active_validator](#dfn-active-validator) `index` with `validator.penalized_slot <= state.slot`, loses `2 * inactivity_penalty(state, index, epochs_since_finality) + base_reward(state, index)`.
* Any [validator](#dfn-validator) `index` in `previous_epoch_attester_indices` loses `base_reward(state, index) - base_reward(state, index) * MIN_ATTESTATION_INCLUSION_DELAY // inclusion_distance(state, index)`

#### Attestation inclusion

For each `index` in `previous_epoch_attester_indices`, we determine the proposer `proposer_index = get_beacon_proposer_index(state, inclusion_slot(state, index))` and set `state.validator_balances[proposer_index] += base_reward(state, index) // INCLUDER_REWARD_QUOTIENT`.

#### Crosslinks

For every `shard_committee_at_slot` in `state.shard_committees_at_slots[:EPOCH_LENGTH]` (i.e. the objects corresponding to the epoch before the current one), for each `shard_committee` in `shard_committee_at_slot`, and for each `index` in `shard_committee.committee`, adjust balances as follows:

* If `index in attesting_validators(shard_committee)`, `state.validator_balances[index] += base_reward(state, index) * total_attesting_balance(shard_committee) // total_balance(shard_committee))`.
* If `index not in attesting_validators(shard_committee)`, `state.validator_balances[index] -= base_reward(state, index)`.

### Ejections

* Run `process_ejections(state)`.

```python
def process_ejections(state: BeaconState) -> None:
    """
    Iterate through the validator registry
    and eject active validators with balance below ``EJECTION_BALANCE``.
    """
    for index in active_validator_indices(state.validator_registry):
        if state.validator_balances[index] < EJECTION_BALANCE:
            exit_validator(state, index)
```

### Validator registry

If the following are satisfied:

* `state.finalized_slot > state.validator_registry_latest_change_slot`
* `state.latest_crosslinks[shard].slot > state.validator_registry_latest_change_slot` for every shard number `shard` in `shard_committee` from `shard_committee_at_slot` in `state.shard_committees_at_slots`

update the validator registry and associated fields by running

```python
def update_validator_registry(state: BeaconState) -> None:
    """
    Update validator registry.
    Note that this function mutates ``state``.
    """
    # The active validators
    active_validator_indices = get_active_validator_indices(state.validator_registry, state.slot)
    # The total effective balance of active validators
    total_balance = sum([get_effective_balance(state, i) for i in active_validator_indices])

    # The maximum balance churn in Gwei (for deposits and exits separately)
    max_balance_churn = max(
        MAX_DEPOSIT_AMOUNT,
        total_balance // (2 * MAX_BALANCE_CHURN_QUOTIENT)
    )

    # Activate validators within the allowable balance churn
    balance_churn = 0
    for index, validator in enumerate(state.validator_registry):
        if validator.activation_slot > state.slot + ENTRY_EXIT_DELAY and state.validator_balances[index] >= MAX_DEPOSIT_AMOUNT:
            # Check the balance churn would be within the allowance
            balance_churn += get_effective_balance(state, index)
            if balance_churn > max_balance_churn:
                break

            # Activate validator
            activate_validator(state, index, False)

    # Exit validators within the allowable balance churn
    balance_churn = 0
    for index, validator in enumerate(state.validator_registry):
        if validator.exit_slot > state.slot + ENTRY_EXIT_DELAY and validator.status_flags & INITIATED_EXIT:
            # Check the balance churn would be within the allowance
            balance_churn += get_effective_balance(state, index)
            if balance_churn > max_balance_churn:
                break

            # Exit validator
            exit_validator(state, index)

    state.validator_registry_latest_change_slot = state.slot
```

Regardless of whether the above conditions are satisfied, run the following:

```python
def process_penalties_and_exits(state: BeaconState) -> None:
    # The active validators
    active_validator_indices = get_active_validator_indices(state.validator_registry, state.slot)
    # The total effective balance of active validators
    total_balance = sum([get_effective_balance(state, i) for i in active_validator_indices])

    for index, validator in enumerate(state.validator_registry):
        if (state.slot // EPOCH_LENGTH) == (validator.penalized_slot // EPOCH_LENGTH) + LATEST_PENALIZED_EXIT_LENGTH // 2:
            e = (state.slot // EPOCH_LENGTH) % LATEST_PENALIZED_EXIT_LENGTH
            total_at_start = state.latest_penalized_exit_balances[(e + 1) % LATEST_PENALIZED_EXIT_LENGTH]
            total_at_end = state.latest_penalized_exit_balances[e]
            total_penalties = total_at_end - total_at_start
            penalty = get_effective_balance(state, index) * min(total_penalties * 3, total_balance) // total_balance
            state.validator_balances[index] -= penalty

    def eligible(index):
        validator = state.validator_registry[index]
        if validator.penalized_slot <= state.slot:
            PENALIZED_WITHDRAWAL_TIME = LATEST_PENALIZED_EXIT_LENGTH * EPOCH_LENGTH // 2
            return state.slot >= validator.penalized_slot + PENALIZED_WITHDRAWAL_TIME
        else:
            return state.slot >= validator.exit_slot + MIN_VALIDATOR_WITHDRAWAL_TIME

    all_indices = list(range(len(state.validator_registry)))
    eligible_indices = filter(eligible, all_indices)
    sorted_indices = sorted(eligible_indices, key=lambda index: state.validator_registry[index].exit_count)
    withdrawn_so_far = 0
    for index in sorted_indices:
        prepare_validator_for_withdrawal(state, index)
        withdrawn_so_far += 1
        if withdrawn_so_far >= MAX_WITHDRAWALS_PER_EPOCH:
            break
```

Also perform the following updates:

* Set `state.shard_committees_at_slots[:EPOCH_LENGTH] = state.shard_committees_at_slots[EPOCH_LENGTH:]`.
* Set `state.shard_committees_at_slots[EPOCH_LENGTH:] = get_shuffling(state.latest_randao_mixes[(state.slot - SEED_LOOKAHEAD) % LATEST_RANDAO_MIXES_LENGTH], state.validator_registry, next_start_shard, state.slot)` where `next_start_shard = (state.shard_committees_at_slots[-1][-1].shard + 1) % SHARD_COUNT`.

If a validator registry update does _not_ happen do the following:

* Set `state.shard_committees_at_slots[:EPOCH_LENGTH] = state.shard_committees_at_slots[EPOCH_LENGTH:]`.
* Let `epochs_since_last_registry_change = (state.slot - state.validator_registry_latest_change_slot) // EPOCH_LENGTH`.
* Let `start_shard = state.shard_committees_at_slots[0][0].shard`.
* If `epochs_since_last_registry_change` is an exact power of 2, set `state.shard_committees_at_slots[EPOCH_LENGTH:] = get_shuffling(state.latest_randao_mixes[(state.slot - SEED_LOOKAHEAD) % LATEST_RANDAO_MIXES_LENGTH], state.validator_registry, start_shard, state.slot)`. Note that `start_shard` is not changed from the last epoch.

### Final updates

* Let `e = state.slot // EPOCH_LENGTH`. Set `state.latest_penalized_exit_balances[(e+1) % LATEST_PENALIZED_EXIT_LENGTH] = state.latest_penalized_exit_balances[e % LATEST_PENALIZED_EXIT_LENGTH]`
* Remove any `attestation` in `state.latest_attestations` such that `attestation.data.slot < state.slot - EPOCH_LENGTH`.

## State root processing

Verify `block.state_root == hash_tree_root(state)` if there exists a `block` for the slot being processed.

# References

This section is divided into Normative and Informative references.  Normative references are those that must be read in order to implement this specification, while Informative references are merely that, information.  An example of the former might be the details of a required consensus algorithm, and an example of the latter might be a pointer to research that demonstrates why a particular consensus algorithm might be better suited for inclusion in the standard than another.

## Normative

## Informative
<a id="ref-casper-ffg"></a> _**casper-ffg**_  
 &nbsp; _Casper the Friendly Finality Gadget_. V. Buterin and V. Griffith. URL: https://arxiv.org/abs/1710.09437

<a id="ref-python-poc"></a> _**python-poc**_  
 &nbsp; _Python proof-of-concept implementation_. Ethereum Foundation. URL: https://github.com/ethereum/beacon_chain

# Copyright
Copyright and related rights waived via [CC0](https://creativecommons.org/publicdomain/zero/1.0/).<|MERGE_RESOLUTION|>--- conflicted
+++ resolved
@@ -662,20 +662,13 @@
 @payable
 @public
 def deposit(deposit_input: bytes[2048]):
-    assert msg.value >= MIN_DEPOSIT_AMOUNT
-    assert msg.value <= MAX_DEPOSIT_AMOUNT
+    assert msg.value >= as_wei_value(MIN_DEPOSIT_AMOUNT, "gwei")
+    assert msg.value <= as_wei_value(MAX_DEPOSIT_AMOUNT, "gwei")
 
     index: uint256 = self.deposit_count + TWO_TO_POWER_OF_TREE_DEPTH
-<<<<<<< HEAD
     amount: bytes[8] = slice(concat("", convert(msg.value / GWEI_PER_ETH, bytes32)), start=24, len=8)
     timestamp: bytes[8] = slice(concat("", convert(block.timestamp, bytes32)), start=24, len=8)
     deposit_data: bytes[2064] = concat(amount, timestamp, deposit_input)
-=======
-    msg_gwei_bytes8: bytes[8] = slice(concat("", convert(msg.value / GWEI_PER_ETH, bytes32)), start=24, len=8)
-    timestamp_bytes8: bytes[8] = slice(concat("", convert(block.timestamp, bytes32)), start=24, len=8)
-    deposit_data: bytes[2064] = concat(msg_gwei_bytes8, timestamp_bytes8, deposit_input)
-    merkle_tree_index: bytes[8] = slice(concat("", convert(index, bytes32)), start=24, len=8)
->>>>>>> ab7f9d8f
 
     log.Deposit(self.deposit_tree[1], deposit_data, merkle_tree_index)
 
