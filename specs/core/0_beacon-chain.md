# Ethereum 2.0 Phase 0 -- The Beacon Chain

**NOTICE**: This document is a work-in-progress for researchers and implementers. It reflects recent spec changes and takes precedence over the Python proof-of-concept implementation [[python-poc]](#ref-python-poc).

## Table of contents
<!-- TOC -->

- [Ethereum 2.0 Phase 0 -- The Beacon Chain](#ethereum-20-phase-0----the-beacon-chain)
    - [Table of contents](#table-of-contents)
    - [Introduction](#introduction)
    - [Notation](#notation)
    - [Terminology](#terminology)
    - [Constants](#constants)
        - [Misc](#misc)
        - [Deposit contract](#deposit-contract)
        - [Initial values](#initial-values)
        - [Time parameters](#time-parameters)
        - [Reward and penalty quotients](#reward-and-penalty-quotients)
        - [Status flags](#status-flags)
        - [Max operations per block](#max-operations-per-block)
        - [Validator registry delta flags](#validator-registry-delta-flags)
        - [Signature domains](#signature-domains)
    - [Data structures](#data-structures)
        - [Beacon chain operations](#beacon-chain-operations)
            - [Proposer slashings](#proposer-slashings)
                - [`ProposerSlashing`](#proposerslashing)
            - [Casper slashings](#casper-slashings)
                - [`CasperSlashing`](#casperslashing)
                - [`SlashableVoteData`](#slashablevotedata)
            - [Attestations](#attestations)
                - [`Attestation`](#attestation)
                - [`AttestationData`](#attestationdata)
                - [`AttestationDataAndCustodyBit`](#attestationdataandcustodybit)
            - [Deposits](#deposits)
                - [`Deposit`](#deposit)
                - [`DepositData`](#depositdata)
                - [`DepositInput`](#depositinput)
            - [Exits](#exits)
                - [`Exit`](#exit)
        - [Beacon chain blocks](#beacon-chain-blocks)
            - [`BeaconBlock`](#beaconblock)
            - [`BeaconBlockBody`](#beaconblockbody)
            - [`ProposalSignedData`](#proposalsigneddata)
        - [Beacon chain state](#beacon-chain-state)
            - [`BeaconState`](#beaconstate)
            - [`Validator`](#validator)
            - [`Crosslink`](#crosslink)
            - [`DepositRootVote`](#depositrootvote)
<<<<<<< HEAD
            - [`PendingAttestationRecord`](#pendingattestationrecord)
            - [`Fork`](#fork)
=======
            - [`PendingAttestation`](#pendingattestation)
            - [`ForkData`](#forkdata)
>>>>>>> 8d2f4a17
            - [`ValidatorRegistryDeltaBlock`](#validatorregistrydeltablock)
    - [Ethereum 1.0 deposit contract](#ethereum-10-deposit-contract)
        - [Deposit arguments](#deposit-arguments)
        - [Withdrawal credentials](#withdrawal-credentials)
        - [`Deposit` logs](#deposit-logs)
        - [`ChainStart` log](#chainstart-log)
        - [Vyper code](#vyper-code)
    - [Beacon chain processing](#beacon-chain-processing)
        - [Beacon chain fork choice rule](#beacon-chain-fork-choice-rule)
    - [Beacon chain state transition function](#beacon-chain-state-transition-function)
        - [Helper functions](#helper-functions)
            - [`hash`](#hash)
            - [`hash_tree_root`](#hash_tree_root)
            - [`is_active_validator`](#is_active_validator)
            - [`get_active_validator_indices`](#get_active_validator_indices)
            - [`shuffle`](#shuffle)
            - [`split`](#split)
            - [`get_committee_count_per_slot`](#get_committee_count_per_slot)
            - [`get_shuffling`](#get_shuffling)
            - [`get_previous_epoch_committee_count_per_slot`](#get_previous_epoch_committee_count_per_slot)
            - [`get_current_epoch_committee_count_per_slot`](#get_current_epoch_committee_count_per_slot)
            - [`get_crosslink_committees_at_slot`](#get_crosslink_committees_at_slot)
            - [`get_block_root`](#get_block_root)
            - [`get_randao_mix`](#get_randao_mix)
            - [`get_beacon_proposer_index`](#get_beacon_proposer_index)
            - [`merkle_root`](#merkle_root)
            - [`get_attestation_participants`](#get_attestation_participants)
            - [`bytes1`, `bytes2`, ...](#bytes1-bytes2-)
            - [`get_effective_balance`](#get_effective_balance)
            - [`get_fork_version`](#get_fork_version)
            - [`get_domain`](#get_domain)
            - [`verify_slashable_vote_data`](#verify_slashable_vote_data)
            - [`is_double_vote`](#is_double_vote)
            - [`is_surround_vote`](#is_surround_vote)
            - [`integer_squareroot`](#integer_squareroot)
            - [`bls_verify`](#bls_verify)
            - [`bls_verify_multiple`](#bls_verify_multiple)
            - [`bls_aggregate_pubkeys`](#bls_aggregate_pubkeys)
        - [On startup](#on-startup)
        - [Routine for processing deposits](#routine-for-processing-deposits)
        - [Routines for updating validator status](#routines-for-updating-validator-status)
    - [Per-slot processing](#per-slot-processing)
        - [Misc counters](#misc-counters)
        - [Block roots](#block-roots)
    - [Per-block processing](#per-block-processing)
        - [Slot](#slot)
        - [Proposer signature](#proposer-signature)
        - [RANDAO](#randao)
        - [Deposit root](#deposit-root)
        - [Operations](#operations)
            - [Proposer slashings](#proposer-slashings-1)
            - [Casper slashings](#casper-slashings-1)
            - [Attestations](#attestations-1)
            - [Deposits](#deposits-1)
            - [Exits](#exits-1)
            - [Custody](#custody)
    - [Per-epoch processing](#per-epoch-processing)
        - [Helpers](#helpers)
        - [Deposit roots](#deposit-roots)
        - [Justification](#justification)
        - [Crosslinks](#crosslinks)
        - [Rewards and penalties](#rewards-and-penalties)
            - [Justification and finalization](#justification-and-finalization)
            - [Attestation inclusion](#attestation-inclusion)
            - [Crosslinks](#crosslinks-1)
        - [Ejections](#ejections)
        - [Validator registry](#validator-registry)
        - [Final updates](#final-updates)
    - [State root processing](#state-root-processing)
- [References](#references)
    - [Normative](#normative)
    - [Informative](#informative)
- [Copyright](#copyright)

<!-- /TOC -->

## Introduction

This document represents the specification for Phase 0 of Ethereum 2.0 -- The Beacon Chain.

At the core of Ethereum 2.0 is a system chain called the "beacon chain". The beacon chain stores and manages the registry of [validators](#dfn-validator). In the initial deployment phases of Ethereum 2.0 the only mechanism to become a [validator](#dfn-validator) is to make a one-way ETH transaction to a deposit contract on Ethereum 1.0. Activation as a [validator](#dfn-validator) happens when Ethereum 1.0 deposit receipts are processed by the beacon chain, the activation balance is reached, and after a queuing process. Exit is either voluntary or done forcibly as a penalty for misbehavior.

The primary source of load on the beacon chain is "attestations". Attestations are availability votes for a shard block, and simultaneously proof of stake votes for a beacon chain block. A sufficient number of attestations for the same shard block create a "crosslink", confirming the shard segment up to that shard block into the beacon chain. Crosslinks also serve as infrastructure for asynchronous cross-shard communication.

## Notation

Unless otherwise indicated, code appearing in `this style` is to be interpreted as an algorithm defined in Python. Implementations may implement such algorithms using any code and programming language desired as long as the behavior is identical to that of the algorithm provided.

## Terminology

* **Validator** <a id="dfn-validator"></a> - a participant in the Casper/sharding consensus system. You can become one by depositing 32 ETH into the Casper mechanism.
* **Active validator** <a id="dfn-active-validator"></a> - a [validator](#dfn-validator) currently participating in the protocol which the Casper mechanism looks to produce and attest to blocks, crosslinks and other consensus objects.
* **Committee** - a (pseudo-) randomly sampled subset of [active validators](#dfn-active-validator). When a committee is referred to collectively, as in "this committee attests to X", this is assumed to mean "some subset of that committee that contains enough [validators](#dfn-validator) that the protocol recognizes it as representing the committee".
* **Proposer** - the [validator](#dfn-validator) that creates a beacon chain block
* **Attester** - a [validator](#dfn-validator) that is part of a committee that needs to sign off on a beacon chain block while simultaneously creating a link (crosslink) to a recent shard block on a particular shard chain.
* **Beacon chain** - the central PoS chain that is the base of the sharding system.
* **Shard chain** - one of the chains on which user transactions take place and account data is stored.
* **Block root** - a 32-byte Merkle root of a beacon chain block or shard chain block. Previously called "block hash".
* **Crosslink** - a set of signatures from a committee attesting to a block in a shard chain, which can be included into the beacon chain. Crosslinks are the main means by which the beacon chain "learns about" the updated state of shard chains.
* **Slot** - a period of `SLOT_DURATION` seconds, during which one proposer has the ability to create a beacon chain block and some attesters have the ability to make attestations
* **Epoch** - an aligned span of slots during which all [validators](#dfn-validator) get exactly one chance to make an attestation
* **Finalized**, **justified** - see Casper FFG finalization [[casper-ffg]](#ref-casper-ffg)
* **Withdrawal period** - the number of slots between a [validator](#dfn-validator) exit and the [validator](#dfn-validator) balance being withdrawable
* **Genesis time** - the Unix time of the genesis beacon chain block at slot 0

## Constants

### Misc

| Name | Value | Unit |
| - | - | :-: |
| `SHARD_COUNT` | `2**10` (= 1,024) | shards |
| `TARGET_COMMITTEE_SIZE` | `2**7` (= 128) | [validators](#dfn-validator) |
| `EJECTION_BALANCE` | `2**4 * 1e9` (= 16,000,000,000) | Gwei |
| `MAX_BALANCE_CHURN_QUOTIENT` | `2**5` (= 32) | - |
| `BEACON_CHAIN_SHARD_NUMBER` | `2**64 - 1` | - |
| `MAX_CASPER_VOTES` | `2**10` (= 1,024) | votes |
| `LATEST_BLOCK_ROOTS_LENGTH` | `2**13` (= 8,192) | block roots |
| `LATEST_RANDAO_MIXES_LENGTH` | `2**13` (= 8,192) | randao mixes |
| `LATEST_PENALIZED_EXIT_LENGTH` | `2**13` (= 8,192) | epochs | ~36 days |
| `MAX_WITHDRAWALS_PER_EPOCH` | `2**2` (= 4) | withdrawals |

* For the safety of crosslinks `TARGET_COMMITTEE_SIZE` exceeds [the recommended minimum committee size of 111](https://vitalik.ca/files/Ithaca201807_Sharding.pdf); with sufficient active validators (at least `EPOCH_LENGTH * TARGET_COMMITTEE_SIZE`), the shuffling algorithm ensures committee sizes at least `TARGET_COMMITTEE_SIZE`. (Unbiasable randomness with a Verifiable Delay Function (VDF) will improve committee robustness and lower the safe minimum committee size.)

### Deposit contract

| Name | Value | Unit |
| - | - | :-: |
| `DEPOSIT_CONTRACT_ADDRESS` | **TBD** |
| `DEPOSIT_CONTRACT_TREE_DEPTH` | `2**5` (= 32) | - |
| `MIN_DEPOSIT_AMOUNT` | `2**0 * 1e9` (= 1,000,000,000) | Gwei |
| `MAX_DEPOSIT_AMOUNT` | `2**5 * 1e9` (= 32,000,000,000) | Gwei |

### Initial values

| Name | Value |
| - | - |
| `GENESIS_FORK_VERSION` | `0` |
| `GENESIS_SLOT` | `0` |
| `GENESIS_START_SHARD` | `0` |
| `FAR_FUTURE_SLOT` | `2**64 - 1` |
| `ZERO_HASH` | `bytes32(0)` |
| `EMPTY_SIGNATURE` | `[bytes48(0), bytes48(0)]` |
| `BLS_WITHDRAWAL_PREFIX_BYTE` | `bytes1(0)` |

### Time parameters

| Name | Value | Unit | Duration |
| - | - | :-: | :-: |
| `SLOT_DURATION` | `6` | seconds | 6 seconds |
| `MIN_ATTESTATION_INCLUSION_DELAY` | `2**2` (= 4) | slots | 24 seconds |
| `EPOCH_LENGTH` | `2**6` (= 64) | slots | 6.4 minutes |
| `SEED_LOOKAHEAD` | `2**6` (= 64) | slots | 6.4 minutes |
| `ENTRY_EXIT_DELAY` | `2**8` (= 256) | slots | 25.6 minutes |
| `DEPOSIT_ROOT_VOTING_PERIOD` | `2**10` (= 1,024) | slots | ~1.7 hours |
| `MIN_VALIDATOR_WITHDRAWAL_TIME` | `2**14` (= 16,384) | slots | ~27 hours |

### Reward and penalty quotients

| Name | Value |
| - | - |
| `BASE_REWARD_QUOTIENT` | `2**5` (= 32) |
| `WHISTLEBLOWER_REWARD_QUOTIENT` | `2**9` (= 512) |
| `INCLUDER_REWARD_QUOTIENT` | `2**3` (= 8) |
| `INACTIVITY_PENALTY_QUOTIENT` | `2**24` (= 16,777,216) |

* The `BASE_REWARD_QUOTIENT` parameter dictates the per-epoch reward. It corresponds to ~2.54% annual interest assuming 10 million participating ETH in every epoch.
* The `INACTIVITY_PENALTY_QUOTIENT` equals `INVERSE_SQRT_E_DROP_TIME**2` where `INVERSE_SQRT_E_DROP_TIME := 2**12 epochs` (~18 days) is the time it takes the inactivity penalty to reduce the balance of non-participating [validators](#dfn-validator) to about `1/sqrt(e) ~= 60.6%`. Indeed, the balance retained by offline [validators](#dfn-validator) after `n` epochs is about `(1-1/INACTIVITY_PENALTY_QUOTIENT)**(n**2/2)` so after `INVERSE_SQRT_E_DROP_TIME` epochs it is roughly `(1-1/INACTIVITY_PENALTY_QUOTIENT)**(INACTIVITY_PENALTY_QUOTIENT/2) ~= 1/sqrt(e)`.

### Status flags

| Name | Value |
| - | - |
| `INITIATED_EXIT` | `2**0` (= 1) |
| `WITHDRAWABLE` | `2**1` (= 2) |

### Max operations per block

| Name | Value |
| - | - |
| `MAX_PROPOSER_SLASHINGS` | `2**4` (= 16) |
| `MAX_CASPER_SLASHINGS` | `2**4` (= 16) |
| `MAX_ATTESTATIONS` | `2**7` (= 128) |
| `MAX_DEPOSITS` | `2**4` (= 16) |
| `MAX_EXITS` | `2**4` (= 16) |

### Validator registry delta flags

| Name | Value |
| - | - |
| `ACTIVATION` | `0` |
| `EXIT` | `1` |

### Signature domains

| Name | Value |
| - | - |
| `DOMAIN_DEPOSIT` | `0` |
| `DOMAIN_ATTESTATION` | `1` |
| `DOMAIN_PROPOSAL` | `2` |
| `DOMAIN_EXIT` | `3` |

## Data structures

### Beacon chain operations

#### Proposer slashings

##### `ProposerSlashing`

```python
{
    # Proposer index
    'proposer_index': 'uint24',
    # First proposal data
    'proposal_data_1': ProposalSignedData,
    # First proposal signature
    'proposal_signature_1': '[uint384]',
    # Second proposal data
    'proposal_data_2': ProposalSignedData,
    # Second proposal signature
    'proposal_signature_2': '[uint384]',
}
```

#### Casper slashings

##### `CasperSlashing`

```python
{
    # First batch of votes
    'slashable_vote_data_1': SlashableVoteData,
    # Second batch of votes
    'slashable_vote_data_2': SlashableVoteData,
}
```

##### `SlashableVoteData`

```python
{
    # Validator indices with custody bit equal to 0
    'custody_bit_0_indices': ['uint24'],
    # Validator indices with custody bit equal to 1
    'custody_bit_1_indices': ['uint24'],
    # Attestation data
    'data': AttestationData,
    # Aggregate signature
    'aggregate_signature': ['uint384'],
}
```

#### Attestations

##### `Attestation`

```python
{
    # Attestation data
    'data': AttestationData,
    # Attester aggregation bitfield
    'aggregation_bitfield': 'bytes',
    # Custody bitfield
    'custody_bitfield': 'bytes',
    # BLS aggregate signature
    'aggregate_signature': ['uint384'],
}
```

##### `AttestationData`

```python
{
    # Slot number
    'slot': 'uint64',
    # Shard number
    'shard': 'uint64',
    # Hash of root of the signed beacon block
    'beacon_block_root': 'hash32',
    # Hash of root of the ancestor at the epoch boundary
    'epoch_boundary_root': 'hash32',
    # Shard block's hash of root
    'shard_block_root': 'hash32',
    # Last crosslink's hash of root
    'latest_crosslink_root': 'hash32',
    # Slot of the last justified beacon block
    'justified_slot': 'uint64',
    # Hash of the last justified beacon block
    'justified_block_root': 'hash32',
}
```

##### `AttestationDataAndCustodyBit`

```python
{
    # Attestation data
    data: AttestationData,
    # Custody bit
    custody_bit: bool,
}
```

#### Deposits

##### `Deposit`

```python
{
    # Branch in the deposit tree
    'branch': '[hash32]',
    # Index in the deposit tree
    'index': 'uint64',
    # Data
    'deposit_data': DepositData,
}
```

##### `DepositData`

```python
{
    # Amount in Gwei
    'amount': 'uint64',
    # Timestamp from deposit contract
    'timestamp': 'uint64',
    # Deposit input
    'deposit_input': DepositInput,
}
```

##### `DepositInput`

```python
{
    # BLS pubkey
    'pubkey': 'uint384',
    # Withdrawal credentials
    'withdrawal_credentials': 'hash32',
    # Initial RANDAO commitment
    'randao_commitment': 'hash32',
    # Initial custody commitment
    'custody_commitment': 'hash32',
    # A BLS signature of this `DepositInput`
    'proof_of_possession': ['uint384'],
}
```

#### Exits

##### `Exit`

```python
{
    # Minimum slot for processing exit
    'slot': 'uint64',
    # Index of the exiting validator
    'validator_index': 'uint24',
    # Validator signature
    'signature': '[uint384]',
}
```

### Beacon chain blocks

#### `BeaconBlock`

```python
{
    ## Header ##
    'slot': 'uint64',
    'parent_root': 'hash32',
    'state_root': 'hash32',
    'randao_reveal': 'hash32',
    'deposit_root': 'hash32',
    'signature': ['uint384'],

    ## Body ##
    'body': BeaconBlockBody,
}
```

#### `BeaconBlockBody`

```python
{
    'proposer_slashings': [ProposerSlashing],
    'casper_slashings': [CasperSlashing],
    'attestations': [Attestation],
    'custody_reseeds': [CustodyReseed],
    'custody_challenges': [CustodyChallenge],
    'custody_responses': [CustodyResponse],
    'deposits': [Deposit],
    'exits': [Exit],
}
```

`CustodyReseed`, `CustodyChallenge`, and `CustodyResponse` will be defined in phase 1; for now, put dummy classes as these lists will remain empty throughout phase 0.

#### `ProposalSignedData`

```python
{
    # Slot number
    'slot': 'uint64',
    # Shard number (`BEACON_CHAIN_SHARD_NUMBER` for beacon chain)
    'shard': 'uint64',
    # Block's hash of root
    'block_root': 'hash32',
}
```

### Beacon chain state

#### `BeaconState`

```python
{
    # Misc
    'slot': 'uint64',
    'genesis_time': 'uint64',
    'fork': Fork,  # For versioning hard forks

    # Validator registry
    'validator_registry': [Validator],
    'validator_balances': ['uint64'],
    'validator_registry_update_slot': 'uint64',
    'validator_registry_exit_count': 'uint64',
    'validator_registry_delta_chain_tip': 'hash32',  # For light clients to track deltas

    # Randomness and committees
    'latest_randao_mixes': ['hash32'],
    'latest_vdf_outputs': ['hash32'],
    'previous_epoch_start_shard': 'uint64',
    'current_epoch_start_shard': 'uint64',
    'previous_epoch_calculation_slot': 'uint64',
    'current_epoch_calculation_slot': 'uint64',
    'previous_epoch_randao_mix': 'hash32',
    'current_epoch_randao_mix': 'hash32',

    # Custody challenges
    'custody_challenges': [CustodyChallenge],

    # Finality
    'previous_justified_slot': 'uint64',
    'justified_slot': 'uint64',
    'justification_bitfield': 'uint64',
    'finalized_slot': 'uint64',

    # Recent state
    'latest_crosslinks': [Crosslink],
    'latest_block_roots': ['hash32'],  # Needed to process attestations, older to newer
<<<<<<< HEAD
    'latest_penalized_balances': ['uint64'],  # Balances penalized at every withdrawal period
    'latest_attestations': [PendingAttestationRecord],
=======
    'latest_penalized_exit_balances': ['uint64'],  # Balances penalized at every withdrawal period
    'latest_attestations': [PendingAttestation],
>>>>>>> 8d2f4a17
    'batched_block_roots': ['hash32'],

    # Ethereum 1.0 deposit root
    'latest_deposit_root': 'hash32',
    'deposit_root_votes': [DepositRootVote],
}
```

#### `Validator`

```python
{
    # BLS public key
    'pubkey': 'uint384',
    # Withdrawal credentials
    'withdrawal_credentials': 'hash32',
    # RANDAO commitment
    'randao_commitment': 'hash32',
    # Slots the proposer has skipped (i.e. layers of RANDAO expected)
    'randao_layers': 'uint64',
    # Slot when validator activated
    'activation_slot': 'uint64',
    # Slot when validator exited
    'exit_slot': 'uint64',
    # Slot when validator withdrew
    'withdrawal_slot': 'uint64',
    # Slot when validator was penalized
    'penalized_slot': 'uint64',
    # Exit counter when validator exited
    'exit_count': 'uint64',
    # Status flags
    'status_flags': 'uint64',
    # Custody commitment
    'custody_commitment': 'hash32',
    # Slot of latest custody reseed
    'latest_custody_reseed_slot': 'uint64',
    # Slot of second-latest custody reseed
    'penultimate_custody_reseed_slot': 'uint64',
}
```

#### `Crosslink`

```python
{
    # Slot number
    'slot': 'uint64',
    # Shard block root
    'shard_block_root': 'hash32',
}
```

#### `DepositRootVote`

```python
{
    # Deposit root
    'deposit_root': 'hash32',
    # Vote count
    'vote_count': 'uint64',
}
```

#### `PendingAttestation`

```python
{
    # Signed data
    'data': AttestationData,
    # Attester aggregation bitfield
    'aggregation_bitfield': 'bytes',
    # Custody bitfield
    'custody_bitfield': 'bytes',
    # Slot the attestation was included
    'slot_included': 'uint64',
}
```

#### `Fork`

```python
{
    # Previous fork version
    'previous_version': 'uint64',
    # Current fork version
    'current_version': 'uint64',
    # Fork slot number
    'slot': 'uint64',
}
```

#### `ValidatorRegistryDeltaBlock`

```python
{
    latest_registry_delta_root: 'hash32',
    validator_index: 'uint24',
    pubkey: 'uint384',
    slot: 'uint64',
    flag: 'uint64',
}
```

## Ethereum 1.0 deposit contract

The initial deployment phases of Ethereum 2.0 are implemented without consensus changes to Ethereum 1.0. A deposit contract at address `DEPOSIT_CONTRACT_ADDRESS` is added to Ethereum 1.0 for deposits of ETH to the beacon chain. Validator balances will be withdrawable to the shards in phase 2, i.e. when the EVM2.0 is deployed and the shards have state.

### Deposit arguments

The deposit contract has a single `deposit` function which takes as argument a SimpleSerialize'd `DepositInput`.

### Withdrawal credentials

One of the `DepositInput` fields is `withdrawal_credentials`. It is a commitment to credentials for withdrawals to shards. The first byte of `withdrawal_credentials` is a version number. As of now the only expected format is as follows:

* `withdrawal_credentials[:1] == BLS_WITHDRAWAL_PREFIX_BYTE`
* `withdrawal_credentials[1:] == hash(withdrawal_pubkey)[1:]` where `withdrawal_pubkey` is a BLS pubkey

The private key corresponding to `withdrawal_pubkey` will be required to initiate a withdrawal. It can be stored separately until a withdrawal is required, e.g. in cold storage.

### `Deposit` logs

Every Ethereum 1.0 deposit, of size between `MIN_DEPOSIT_AMOUNT` and `MAX_DEPOSIT_AMOUNT`, emits a `Deposit` log for consumption by the beacon chain. The deposit contract does little validation, pushing most of the validator onboarding logic to the beacon chain. In particular, the proof of possession (a BLS12 signature) is not verified by the deposit contract.

### `ChainStart` log

When sufficiently many full deposits have been made the deposit contract emits the `ChainStart` log. The beacon chain state may then be initialized by calling the `get_initial_beacon_state` function (defined below) where:

* `genesis_time` equals `time` in the `ChainStart` log
* `latest_deposit_root` equals `deposit_root` in the `ChainStart` log
* `initial_validator_deposits` is a list of `Deposit` objects built according to the `Deposit` logs up to the deposit that triggered the `ChainStart` log, processed in the order in which they were emitted (oldest to newest)

### Vyper code

```python
## compiled with v0.1.0-beta.6 ##

MIN_DEPOSIT_AMOUNT: constant(uint256) = 1000000000  # Gwei
MAX_DEPOSIT_AMOUNT: constant(uint256) = 32000000000  # Gwei
GWEI_PER_ETH: constant(uint256) = 1000000000  # 10**9
CHAIN_START_FULL_DEPOSIT_THRESHOLD: constant(uint256) = 16384  # 2**14
DEPOSIT_CONTRACT_TREE_DEPTH: constant(uint256) = 32
TWO_TO_POWER_OF_TREE_DEPTH: constant(uint256) = 4294967296  # 2**32
SECONDS_PER_DAY: constant(uint256) = 86400

Deposit: event({previous_deposit_root: bytes32, data: bytes[2064], merkle_tree_index: bytes[8]})
ChainStart: event({deposit_root: bytes32, time: bytes[8]})

deposit_tree: map(uint256, bytes32)
deposit_count: uint256
full_deposit_count: uint256

@payable
@public
def deposit(deposit_input: bytes[2048]):
    assert msg.value >= as_wei_value(MIN_DEPOSIT_AMOUNT, "gwei")
    assert msg.value <= as_wei_value(MAX_DEPOSIT_AMOUNT, "gwei")

    index: uint256 = self.deposit_count + TWO_TO_POWER_OF_TREE_DEPTH
    deposit_amount: bytes[8] = slice(concat("", convert(msg.value / GWEI_PER_ETH, bytes32)), start=24, len=8)
    deposit_timestamp: bytes[8] = slice(concat("", convert(block.timestamp, bytes32)), start=24, len=8)
    deposit_data: bytes[2064] = concat(deposit_amount, deposit_timestamp, deposit_input)
    merkle_tree_index: bytes[8] = slice(concat("", convert(index, bytes32)), start=24, len=8)

    log.Deposit(self.deposit_tree[1], deposit_data, merkle_tree_index)

    # add deposit to merkle tree
    self.deposit_tree[index] = sha3(deposit_data)
    for i in range(DEPOSIT_CONTRACT_TREE_DEPTH):
        index /= 2
        self.deposit_tree[index] = sha3(concat(self.deposit_tree[index * 2], self.deposit_tree[index * 2 + 1]))

    self.deposit_count += 1
    if msg.value == as_wei_value(MAX_DEPOSIT_AMOUNT, "gwei"):
        self.full_deposit_count += 1
        if self.full_deposit_count == CHAIN_START_FULL_DEPOSIT_THRESHOLD:
            timestamp_day_boundary: uint256 = as_unitless_number(block.timestamp) - as_unitless_number(block.timestamp) % SECONDS_PER_DAY + SECONDS_PER_DAY
            chainstart_time: bytes[8] = slice(concat("", convert(timestamp_day_boundary, bytes32)), start=24, len=8)
            log.ChainStart(self.deposit_tree[1], chainstart_time)

@public
@constant
def get_deposit_root() -> bytes32:
    return self.deposit_tree[1]

@public
@constant
def get_branch(leaf: uint256) -> bytes32[32]: # size is DEPOSIT_CONTRACT_TREE_DEPTH (symbolic const not supported)
    branch: bytes32[32] # size is DEPOSIT_CONTRACT_TREE_DEPTH
    index: uint256 = leaf + TWO_TO_POWER_OF_TREE_DEPTH
    for i in range(DEPOSIT_CONTRACT_TREE_DEPTH):
        branch[i] = self.deposit_tree[bitwise_xor(index, 1)]
        index /= 2
    return branch
```

## Beacon chain processing

The beacon chain is the system chain for Ethereum 2.0. The main responsibilities of the beacon chain are:

* Store and maintain the registry of [validators](#dfn-validator)
* Process crosslinks (see above)
* Process its per-slot consensus, as well as the finality gadget

Processing the beacon chain is similar to processing the Ethereum 1.0 chain. Clients download and process blocks, and maintain a view of what is the current "canonical chain", terminating at the current "head". However, because of the beacon chain's relationship with Ethereum 1.0, and because it is a proof-of-stake chain, there are differences.

For a beacon chain block, `block`, to be processed by a node, the following conditions must be met:

* The parent block with root `block.parent_root` has been processed and accepted.
* The node has processed its `state` up to slot, `block.slot - 1`.
* An Ethereum 1.0 block pointed to by the `state.latest_deposit_root` has been processed and accepted.
* The node's local clock time is greater than or equal to `state.genesis_time + block.slot * SLOT_DURATION`.

If these conditions are not met, the client should delay processing the beacon block until the conditions are all satisfied.

Beacon block production is significantly different because of the proof of stake mechanism. A client simply checks what it thinks is the canonical chain when it should create a block, and looks up what its slot number is; when the slot arrives, it either proposes or attests to a block as required. Note that this requires each node to have a clock that is roughly (i.e. within `SLOT_DURATION` seconds) synchronized with the other nodes.

### Beacon chain fork choice rule

The beacon chain fork choice rule is a hybrid that combines justification and finality with Latest Message Driven (LMD) Greediest Heaviest Observed SubTree (GHOST). At any point in time a [validator](#dfn-validator) `v` subjectively calculates the beacon chain head as follows.

* Let `store` be the set of attestations and blocks that the [validator](#dfn-validator) `v` has observed and verified (in particular, block ancestors must be recursively verified). Attestations not part of any chain are still included in `store`.
* Let `finalized_head` be the finalized block with the highest slot number. (A block `B` is finalized if there is a descendant of `B` in `store` the processing of which sets `B` as finalized.)
* Let `justified_head` be the descendant of `finalized_head` with the highest slot number that has been justified for at least `EPOCH_LENGTH` slots. (A block `B` is justified if there is a descendant of `B` in `store` the processing of which sets `B` as justified.) If no such descendant exists set `justified_head` to `finalized_head`.
* Let `get_ancestor(store, block, slot)` be the ancestor of `block` with slot number `slot`. The `get_ancestor` function can be defined recursively as `def get_ancestor(store, block, slot): return block if block.slot == slot else get_ancestor(store, store.get_parent(block), slot)`.
* Let `get_latest_attestation(store, validator)` be the attestation with the highest slot number in `store` from `validator`. If several such attestations exist, use the one the [validator](#dfn-validator) `v` observed first.
* Let `get_latest_attestation_target(store, validator)` be the target block in the attestation `get_latest_attestation(store, validator)`.
* The head is `lmd_ghost(store, justified_head)` where the function `lmd_ghost` is defined below. Note that the implementation below is suboptimal; there are implementations that compute the head in time logarithmic in slot count.

```python
def lmd_ghost(store, start):
    validators = start.state.validator_registry
    active_validators = [validators[i] for i in
                         get_active_validator_indices(validators, start.state.slot)]
    attestation_targets = [get_latest_attestation_target(store, validator)
                           for validator in active_validators]
    def get_vote_count(block):
        return len([target for target in attestation_targets if
                    get_ancestor(store, target, block.slot) == block])

    head = start
    while 1:
        children = get_children(head)
        if len(children) == 0:
            return head
        head = max(children, key=get_vote_count)
```

## Beacon chain state transition function

We now define the state transition function. At a high level the state transition is made up of two parts:

1. The per-slot transitions, which happens every slot, and only affects a parts of the `state`.
2. The per-epoch transitions, which happens at every epoch boundary (i.e. `state.slot % EPOCH_LENGTH == 0`), and affects the entire `state`.

The per-slot transitions generally focus on verifying aggregate signatures and saving temporary records relating to the per-slot activity in the `BeaconState`. The per-epoch transitions focus on the [validator](#dfn-validator) registry, including adjusting balances and activating and exiting [validators](#dfn-validator), as well as processing crosslinks and managing block justification/finalization.

### Helper functions

Note: The definitions below are for specification purposes and are not necessarily optimal implementations.

#### `hash`

The hash function is denoted by `hash`. In Phase 0 the beacon chain is deployed with the same hash function as Ethereum 1.0, i.e. Keccak-256 (also incorrectly known as SHA3).

Note: We aim to migrate to a S[T/N]ARK-friendly hash function in a future Ethereum 2.0 deployment phase.

#### `hash_tree_root`

`hash_tree_root` is a function for hashing objects into a single root utilizing a hash tree structure. `hash_tree_root` is defined in the [SimpleSerialize spec](https://github.com/ethereum/eth2.0-specs/blob/master/specs/simple-serialize.md#tree-hash).

#### `is_active_validator`
```python
def is_active_validator(validator: Validator, slot: int) -> bool:
    """
    Checks if ``validator`` is active.
    """
    return validator.activation_slot <= slot < validator.exit_slot
```

#### `get_active_validator_indices`

```python
def get_active_validator_indices(validators: [Validator], slot: int) -> List[int]:
    """
    Gets indices of active validators from ``validators``.
    """
    return [i for i, v in enumerate(validators) if is_active_validator(v, slot)]
```

#### `shuffle`

```python
def shuffle(values: List[Any], seed: Hash32) -> List[Any]:
    """
    Returns the shuffled ``values`` with ``seed`` as entropy.
    """
    values_count = len(values)

    # Entropy is consumed from the seed in 3-byte (24 bit) chunks.
    rand_bytes = 3
    # The highest possible result of the RNG.
    rand_max = 2 ** (rand_bytes * 8) - 1

    # The range of the RNG places an upper-bound on the size of the list that
    # may be shuffled. It is a logic error to supply an oversized list.
    assert values_count < rand_max

    output = [x for x in values]
    source = seed
    index = 0
    while index < values_count - 1:
        # Re-hash the `source` to obtain a new pattern of bytes.
        source = hash(source)
        # Iterate through the `source` bytes in 3-byte chunks.
        for position in range(0, 32 - (32 % rand_bytes), rand_bytes):
            # Determine the number of indices remaining in `values` and exit
            # once the last index is reached.
            remaining = values_count - index
            if remaining == 1:
                break

            # Read 3-bytes of `source` as a 24-bit big-endian integer.
            sample_from_source = int.from_bytes(source[position:position + rand_bytes], 'big')

            # Sample values greater than or equal to `sample_max` will cause
            # modulo bias when mapped into the `remaining` range.
            sample_max = rand_max - rand_max % remaining

            # Perform a swap if the consumed entropy will not cause modulo bias.
            if sample_from_source < sample_max:
                # Select a replacement index for the current index.
                replacement_position = (sample_from_source % remaining) + index
                # Swap the current index with the replacement index.
                output[index], output[replacement_position] = output[replacement_position], output[index]
                index += 1
            else:
                # The sample causes modulo bias. A new sample should be read.
                pass

    return output
```

#### `split`

```python
def split(values: List[Any], split_count: int) -> List[List[Any]]:
    """
    Splits ``values`` into ``split_count`` pieces.
    """
    list_length = len(values)
    return [
        values[(list_length * i // split_count): (list_length * (i + 1) // split_count)]
        for i in range(split_count)
    ]
```

#### `get_committee_count_per_slot`

```python
def get_committee_count_per_slot(active_validator_count: int) -> int:
    return max(
        1,
        min(
            SHARD_COUNT // EPOCH_LENGTH,
            active_validator_count // EPOCH_LENGTH // TARGET_COMMITTEE_SIZE,
        )
    )
```

#### `get_shuffling`

```python
def get_shuffling(seed: Hash32,
                  validators: List[Validator],
                  slot: int) -> List[List[int]]
    """
    Shuffles ``validators`` into crosslink committees seeded by ``seed`` and ``slot``.
    Returns a list of ``EPOCH_LENGTH * committees_per_slot`` committees where each
    committee is itself a list of validator indices.
    """

    # Normalizes slot to start of epoch boundary
    slot -= slot % EPOCH_LENGTH

    active_validator_indices = get_active_validator_indices(validators, slot)

    committees_per_slot = get_committee_count_per_slot(len(active_validator_indices))

    # Shuffle
    seed = xor(seed, bytes32(slot))
    shuffled_active_validator_indices = shuffle(active_validator_indices, seed)

    # Split the shuffled list into epoch_length * committees_per_slot pieces
    return split(shuffled_active_validator_indices, committees_per_slot * EPOCH_LENGTH)
```

**Invariant**: if `get_shuffling(seed, validators, slot)` returns some value `x`, it should return the same value `x` for the same `seed` and `slot` and possible future modifications of `validators` forever in phase 0, and until the ~1 year deletion delay in phase 2 and in the future.

**Note**: this definition and the next few definitions make heavy use of repetitive computing. Production implementations are expected to appropriately use caching/memoization to avoid redoing work.

#### `get_previous_epoch_committee_count_per_slot`

```python
def get_previous_epoch_committee_count_per_slot(state: BeaconState) -> int:
    previous_active_validators = get_active_validator_indices(
        state.validator_registry,
        state.previous_epoch_calculation_slot,
    )
    return get_committee_count_per_slot(len(previous_active_validators))
```

#### `get_current_epoch_committee_count_per_slot`

```python
def get_current_epoch_committee_count_per_slot(state: BeaconState) -> int:
    current_active_validators = get_active_validator_indices(
        state.validator_registry,
        state.current_epoch_calculation_slot,
    )
    return get_committee_count_per_slot(len(current_active_validators))
```

#### `get_crosslink_committees_at_slot`

```python
def get_crosslink_committees_at_slot(state: BeaconState,
                                     slot: int) -> List[Tuple[List[int], int]]:
    """
    Returns the list of ``(committee, shard)`` tuples for the ``slot``.
    """
    earliest_slot = state.slot - (state.slot % EPOCH_LENGTH) - EPOCH_LENGTH
    assert earliest_slot <= slot < earliest_slot + EPOCH_LENGTH * 2
    offset = slot % EPOCH_LENGTH

    if slot < earliest_slot + EPOCH_LENGTH:
        committees_per_slot = get_previous_epoch_committee_count_per_slot(state)
        shuffling = get_shuffling(
            state.previous_epoch_randao_mix,
            state.validator_registry,
            state.previous_epoch_calculation_slot,
        )
        slot_start_shard = (state.previous_epoch_start_shard + committees_per_slot * offset) % SHARD_COUNT
    else:
        committees_per_slot = get_current_epoch_committee_count_per_slot(state)
        shuffling = get_shuffling(
            state.current_epoch_randao_mix,
            state.validator_registry,
            state.current_epoch_calculation_slot,
        )
        slot_start_shard = (state.current_epoch_start_shard + committees_per_slot * offset) % SHARD_COUNT

    return [
        (
            shuffling[committees_per_slot * offset + i],
            (slot_start_shard + i) % SHARD_COUNT,
        )
        for i in range(committees_per_slot)
    ]
```

**Note**: we plan to replace the shuffling algorithm with a pointwise-evaluable shuffle (see https://github.com/ethereum/eth2.0-specs/issues/323), which will allow calculation of the committees for each slot individually.

#### `get_block_root`

```python
def get_block_root(state: BeaconState,
                   slot: int) -> Hash32:
    """
    Returns the block root at a recent ``slot``.
    """
    assert state.slot <= slot + LATEST_BLOCK_ROOTS_LENGTH
    assert slot < state.slot
    return state.latest_block_roots[slot % LATEST_BLOCK_ROOTS_LENGTH]
```

`get_block_root(_, s)` should always return `hash_tree_root` of the block in the beacon chain at slot `s`, and `get_crosslink_committees_at_slot(_, s)` should not change unless the [validator](#dfn-validator) registry changes.

#### `get_randao_mix`

```python
def get_randao_mix(state: BeaconState,
                   slot: int) -> Hash32:
    """
    Returns the randao mix at a recent ``slot``.
    """
    assert state.slot < slot + LATEST_RANDAO_MIXES_LENGTH
    assert slot <= state.slot
    return state.latest_randao_mixes[slot % LATEST_RANDAO_MIXES_LENGTH]
```

#### `get_beacon_proposer_index`

```python
def get_beacon_proposer_index(state: BeaconState,
                              slot: int) -> int:
    """
    Returns the beacon proposer index for the ``slot``.
    """
    first_committee, _ = get_crosslink_committees_at_slot(state, slot)[0]
    return first_committee[slot % len(first_committee)]
```

#### `merkle_root`

```python
def merkle_root(values: List[Hash32]) -> Hash32:
    """
    Merkleize ``values`` (where ``len(values)`` is a power of two) and return the Merkle root.
    """
    o = [0] * len(values) + values
    for i in range(len(values) - 1, 0, -1):
        o[i] = hash(o[i * 2] + o[i * 2 + 1])
    return o[1]
```

#### `get_attestation_participants`

```python
def get_attestation_participants(state: BeaconState,
                                 attestation_data: AttestationData,
                                 aggregation_bitfield: bytes) -> List[int]:
    """
    Returns the participant indices at for the ``attestation_data`` and ``aggregation_bitfield``.
    """

    # Find the committee in the list with the desired shard
<<<<<<< HEAD
    shard_committees = get_shard_committees_at_slot(state, attestation_data.slot)
    
    assert attestation.shard in [shard for _, shard in shard_committees]
    shard_committee = [committee for committee, shard in shard_committees if shard == attestation_data.shard][0]
    assert len(aggregation_bitfield) == (len(committee) + 7) // 8

    # Find the participating attesters in the committee
    participants = []
    for i, validator_index in enumerate(shard_committee):
        participation_bit = (aggregation_bitfield[i//8] >> (7 - (i % 8))) % 2
=======
    crosslink_committees = get_crosslink_committees_at_slot(state, attestation_data.slot)

    assert attestation_data.shard in [shard for _, shard in crosslink_committees]
    crosslink_committee = [committee for committee, shard in crosslink_committees if shard == attestation_data.shard][0]
    assert len(participation_bitfield) == (len(committee) + 7) // 8

    # Find the participating attesters in the committee
    participants = []
    for i, validator_index in enumerate(crosslink_committee):
        participation_bit = (participation_bitfield[i//8] >> (7 - (i % 8))) % 2
>>>>>>> 8d2f4a17
        if participation_bit == 1:
            participants.append(validator_index)
    return participants
```

#### `bytes1`, `bytes2`, ...

`bytes1(x): return x.to_bytes(1, 'big')`, `bytes2(x): return x.to_bytes(2, 'big')`, and so on for all integers, particularly 1, 2, 3, 4, 8, 32.

#### `get_effective_balance`

```python
def get_effective_balance(state: State, index: int) -> int:
    """
    Returns the effective balance (also known as "balance at stake") for a ``validator`` with the given ``index``.
    """
    return min(state.validator_balances[index], MAX_DEPOSIT_AMOUNT)
```

#### `get_fork_version`

```python
def get_fork_version(fork: Fork,
                     slot: int) -> int:
    if slot < fork.slot:
        return fork.previous_version
    else:
        return fork.current_version
```

#### `get_domain`

```python
def get_domain(fork: Fork,
               slot: int,
               domain_type: int) -> int:
    return get_fork_version(
        fork,
        slot
    ) * 2**32 + domain_type
```

#### `verify_slashable_vote_data`

```python
def verify_slashable_vote_data(state: BeaconState, vote_data: SlashableVoteData) -> bool:
    if len(vote_data.custody_bit_0_indices) + len(vote_data.custody_bit_1_indices) > MAX_CASPER_VOTES:
        return False

    return bls_verify_multiple(
        pubkeys=[
            bls_aggregate_pubkeys([state.validator_registry[i].pubkey for i in vote_data.custody_bit_0_indices]),
            bls_aggregate_pubkeys([state.validator_registry[i].pubkey for i in vote_data.custody_bit_1_indices]),
        ],
        messages=[
            hash_tree_root(AttestationDataAndCustodyBit(vote_data.data, False)),
            hash_tree_root(AttestationDataAndCustodyBit(vote_data.data, True)),
        ],
        signature=vote_data.aggregate_signature,
        domain=get_domain(
            state.fork,
            state.slot,
            DOMAIN_ATTESTATION,
        ),
    )
```

#### `is_double_vote`

```python
def is_double_vote(attestation_data_1: AttestationData,
                   attestation_data_2: AttestationData) -> bool
    """
    Assumes ``attestation_data_1`` is distinct from ``attestation_data_2``.
    Returns True if the provided ``AttestationData`` are slashable
    due to a 'double vote'.
    """
    target_epoch_1 = attestation_data_1.slot // EPOCH_LENGTH
    target_epoch_2 = attestation_data_2.slot // EPOCH_LENGTH
    return target_epoch_1 == target_epoch_2
```

#### `is_surround_vote`

```python
def is_surround_vote(attestation_data_1: AttestationData,
                     attestation_data_2: AttestationData) -> bool:
    """
    Assumes ``attestation_data_1`` is distinct from ``attestation_data_2``.
    Returns True if the provided ``AttestationData`` are slashable
    due to a 'surround vote'.
    Note: parameter order matters as this function only checks
    that ``attestation_data_1`` surrounds ``attestation_data_2``.
    """
    source_epoch_1 = attestation_data_1.justified_slot // EPOCH_LENGTH
    source_epoch_2 = attestation_data_2.justified_slot // EPOCH_LENGTH
    target_epoch_1 = attestation_data_1.slot // EPOCH_LENGTH
    target_epoch_2 = attestation_data_2.slot // EPOCH_LENGTH
    return (
        (source_epoch_1 < source_epoch_2) and
        (source_epoch_2 + 1 == target_epoch_2) and
        (target_epoch_2 < target_epoch_1)
    )
```

#### `integer_squareroot`

```python
def integer_squareroot(n: int) -> int:
    """
    The largest integer ``x`` such that ``x**2`` is less than ``n``.
    """
    assert n >= 0
    x = n
    y = (x + 1) // 2
    while y < x:
        x = y
        y = (x + n // x) // 2
    return x
```

#### `bls_verify`

`bls_verify` is a function for verifying a BLS signature, defined in the [BLS Signature spec](https://github.com/ethereum/eth2.0-specs/blob/master/specs/bls_signature.md#bls_verify).

#### `bls_verify_multiple`

`bls_verify_multiple` is a function for verifying a BLS signature constructed from multiple messages, defined in the [BLS Signature spec](https://github.com/ethereum/eth2.0-specs/blob/master/specs/bls_signature.md#bls_verify_multiple).

#### `bls_aggregate_pubkeys`

`bls_aggregate_pubkeys` is a function for aggregating multiple BLS public keys into a single aggregate key, defined in the [BLS Signature spec](https://github.com/ethereum/eth2.0-specs/blob/master/specs/bls_signature.md#bls_aggregate_pubkeys).

### On startup

A valid block with slot `GENESIS_SLOT` (a "genesis block") has the following values. Other validity rules (e.g. requiring a signature) do not apply.

```python
{
    slot=GENESIS_SLOT,
    parent_root=ZERO_HASH,
    state_root=STARTUP_STATE_ROOT,
    randao_reveal=ZERO_HASH,
    deposit_root=ZERO_HASH,
    signature=EMPTY_SIGNATURE,
    body=BeaconBlockBody(
        proposer_slashings=[],
        casper_slashings=[],
        attestations=[],
        custody_reseeds=[],
        custody_challenges=[],
        custody_responses=[],
        deposits=[],
        exits=[],
    ),
}
```

`STARTUP_STATE_ROOT` (in the above "genesis block") is generated from the `get_initial_beacon_state` function below. When enough full deposits have been made to the deposit contract and the `ChainStart` log has been emitted, `get_initial_beacon_state` will execute to compute the `hash_tree_root` of `BeaconState`.

```python
def get_initial_beacon_state(initial_validator_deposits: List[Deposit],
                             genesis_time: int,
                             latest_deposit_root: Hash32) -> BeaconState:
    state = BeaconState(
        # Misc
        slot=GENESIS_SLOT,
        genesis_time=genesis_time,
        fork=Fork(
            previous_version=GENESIS_FORK_VERSION,
            current_version=GENESIS_FORK_VERSION,
            slot=GENESIS_SLOT,
        ),

        # Validator registry
        validator_registry=[],
        validator_balances=[],
        validator_registry_update_slot=GENESIS_SLOT,
        validator_registry_exit_count=0,
        validator_registry_delta_chain_tip=ZERO_HASH,

        # Randomness and committees
        latest_randao_mixes=[ZERO_HASH for _ in range(LATEST_RANDAO_MIXES_LENGTH)],
        latest_vdf_outputs=[ZERO_HASH for _ in range(LATEST_RANDAO_MIXES_LENGTH // EPOCH_LENGTH)],
        previous_epoch_start_shard=GENESIS_START_SHARD,
        current_epoch_start_shard=GENESIS_START_SHARD,
        previous_epoch_calculation_slot=GENESIS_SLOT,
        current_epoch_calculation_slot=GENESIS_SLOT,
        previous_epoch_randao_mix=ZERO_HASH,
        current_epoch_randao_mix=ZERO_HASH,

        # Custody challenges
        custody_challenges=[],

        # Finality
        previous_justified_slot=GENESIS_SLOT,
        justified_slot=GENESIS_SLOT,
        justification_bitfield=0,
        finalized_slot=GENESIS_SLOT,

        # Recent state
        latest_crosslinks=[Crosslink(slot=GENESIS_SLOT, shard_block_root=ZERO_HASH) for _ in range(SHARD_COUNT)],
        latest_block_roots=[ZERO_HASH for _ in range(LATEST_BLOCK_ROOTS_LENGTH)],
        latest_penalized_balances=[0 for _ in range(LATEST_PENALIZED_EXIT_LENGTH)],
        latest_attestations=[],
        batched_block_roots=[],

        # Deposit root
        latest_deposit_root=latest_deposit_root,
        deposit_root_votes=[],
    )

    # Process initial deposits
    for deposit in initial_validator_deposits:
        process_deposit(
            state=state,
            pubkey=deposit.deposit_data.deposit_input.pubkey,
            amount=deposit.deposit_data.amount,
            proof_of_possession=deposit.deposit_data.deposit_input.proof_of_possession,
            withdrawal_credentials=deposit.deposit_data.deposit_input.withdrawal_credentials,
            randao_commitment=deposit.deposit_data.deposit_input.randao_commitment,
            custody_commitment=deposit.deposit_data.deposit_input.custody_commitment,
        )

    # Process initial activations
    for validator_index, _ in enumerate(state.validator_registry):
        if get_effective_balance(state, validator_index) >= MAX_DEPOSIT_AMOUNT:
            activate_validator(state, validator_index, True)

    return state
```

### Routine for processing deposits

First, a helper function:

```python
def validate_proof_of_possession(state: BeaconState,
                                 pubkey: int,
                                 proof_of_possession: bytes,
                                 withdrawal_credentials: Hash32,
                                 randao_commitment: Hash32,
                                 custody_commitment: Hash32) -> bool:
    proof_of_possession_data = DepositInput(
        pubkey=pubkey,
        withdrawal_credentials=withdrawal_credentials,
        randao_commitment=randao_commitment,
        custody_commitment=custody_commitment,
        proof_of_possession=EMPTY_SIGNATURE,
    )

    return bls_verify(
        pubkey=pubkey,
        message=hash_tree_root(proof_of_possession_data),
        signature=proof_of_possession,
        domain=get_domain(
            state.fork,
            state.slot,
            DOMAIN_DEPOSIT,
        )
    )
```

Now, to add a [validator](#dfn-validator) or top up an existing [validator](#dfn-validator)'s balance by some `deposit` amount:

```python
def process_deposit(state: BeaconState,
                    pubkey: int,
                    amount: int,
                    proof_of_possession: bytes,
                    withdrawal_credentials: Hash32,
                    randao_commitment: Hash32,
                    custody_commitment: Hash32) -> None:
    """
    Process a deposit from Ethereum 1.0.
    Note that this function mutates ``state``.
    """
    # Validate the given `proof_of_possession`
    assert validate_proof_of_possession(
        state,
        pubkey,
        proof_of_possession,
        withdrawal_credentials,
        randao_commitment,
        custody_commitment,
    )

    validator_pubkeys = [v.pubkey for v in state.validator_registry]

    if pubkey not in validator_pubkeys:
        # Add new validator
        validator = Validator(
            pubkey=pubkey,
            withdrawal_credentials=withdrawal_credentials,
            randao_commitment=randao_commitment,
            randao_layers=0,
            activation_slot=FAR_FUTURE_SLOT,
            exit_slot=FAR_FUTURE_SLOT,
            withdrawal_slot=FAR_FUTURE_SLOT,
            penalized_slot=FAR_FUTURE_SLOT,
            exit_count=0,
            status_flags=0,
            custody_commitment=custody_commitment,
            latest_custody_reseed_slot=GENESIS_SLOT,
            penultimate_custody_reseed_slot=GENESIS_SLOT,
        )

        # Note: In phase 2 registry indices that has been withdrawn for a long time will be recycled.
        index = len(state.validator_registry)
        state.validator_registry.append(validator)
        state.validator_balances.append(amount)
    else:
        # Increase balance by deposit amount
        index = validator_pubkeys.index(pubkey)
        assert state.validator_registry[index].withdrawal_credentials == withdrawal_credentials

        state.validator_balances[index] += amount
```

### Routines for updating validator status

Note: All functions in this section mutate `state`.

```python
def activate_validator(state: BeaconState, index: int, genesis: bool) -> None:
    validator = state.validator_registry[index]

    validator.activation_slot = GENESIS_SLOT if genesis else (state.slot + ENTRY_EXIT_DELAY)
    state.validator_registry_delta_chain_tip = hash_tree_root(
        ValidatorRegistryDeltaBlock(
            latest_registry_delta_root=state.validator_registry_delta_chain_tip,
            validator_index=index,
            pubkey=validator.pubkey,
            slot=validator.activation_slot,
            flag=ACTIVATION,
        )
    )
```

```python
def initiate_validator_exit(state: BeaconState, index: int) -> None:
    validator = state.validator_registry[index]
    validator.status_flags |= INITIATED_EXIT
```

```python
def exit_validator(state: BeaconState, index: int) -> None:
    validator = state.validator_registry[index]

    # The following updates only occur if not previous exited
    if validator.exit_slot <= state.slot + ENTRY_EXIT_DELAY:
        return

    validator.exit_slot = state.slot + ENTRY_EXIT_DELAY

    state.validator_registry_exit_count += 1
    validator.exit_count = state.validator_registry_exit_count
    state.validator_registry_delta_chain_tip = hash_tree_root(
        ValidatorRegistryDeltaBlock(
            latest_registry_delta_root=state.validator_registry_delta_chain_tip,
            validator_index=index,
            pubkey=validator.pubkey,
            slot=validator.exit_slot,
            flag=EXIT,
        )
    )
```

```python
def penalize_validator(state: BeaconState, index: int) -> None:
    exit_validator(state, index)
    validator = state.validator_registry[index]
    state.latest_penalized_balances[(state.slot // EPOCH_LENGTH) % LATEST_PENALIZED_EXIT_LENGTH] += get_effective_balance(state, index)

    whistleblower_index = get_beacon_proposer_index(state, state.slot)
    whistleblower_reward = get_effective_balance(state, index) // WHISTLEBLOWER_REWARD_QUOTIENT
    state.validator_balances[whistleblower_index] += whistleblower_reward
    state.validator_balances[index] -= whistleblower_reward
    validator.penalized_slot = state.slot
```

```python
def prepare_validator_for_withdrawal(state: BeaconState, index: int) -> None:
    validator = state.validator_registry[index]
    validator.status_flags |= WITHDRAWABLE
```

## Per-slot processing

Below are the processing steps that happen at every slot.

### Misc counters

* Set `state.slot += 1`.
* Set `state.validator_registry[get_beacon_proposer_index(state, state.slot)].randao_layers += 1`.
* Set `state.latest_randao_mixes[state.slot % LATEST_RANDAO_MIXES_LENGTH] = state.latest_randao_mixes[(state.slot - 1) % LATEST_RANDAO_MIXES_LENGTH]`

### Block roots

* Let `previous_block_root` be the `tree_hash_root` of the previous beacon block processed in the chain.
* Set `state.latest_block_roots[(state.slot - 1) % LATEST_BLOCK_ROOTS_LENGTH] = previous_block_root`.
* If `state.slot % LATEST_BLOCK_ROOTS_LENGTH == 0` append `merkle_root(state.latest_block_roots)` to `state.batched_block_roots`.

## Per-block processing

Below are the processing steps that happen at every `block`.

### Slot

* Verify that `block.slot == state.slot`.

### Proposer signature

* Let `block_without_signature_root` be the `hash_tree_root` of `block` where `block.signature` is set to `EMPTY_SIGNATURE`.
* Let `proposal_root = hash_tree_root(ProposalSignedData(state.slot, BEACON_CHAIN_SHARD_NUMBER, block_without_signature_root))`.
* Verify that `bls_verify(pubkey=state.validator_registry[get_beacon_proposer_index(state, state.slot)].pubkey, message=proposal_root, signature=block.signature, domain=get_domain(state.fork, state.slot, DOMAIN_PROPOSAL))`.

### RANDAO

* Let `repeat_hash(x, n) = x if n == 0 else repeat_hash(hash(x), n-1)`.
* Let `proposer = state.validator_registry[get_beacon_proposer_index(state, state.slot)]`.
* Verify that `repeat_hash(block.randao_reveal, proposer.randao_layers) == proposer.randao_commitment`.
* Set `state.latest_randao_mixes[state.slot % LATEST_RANDAO_MIXES_LENGTH] = hash(xor(state.latest_randao_mixes[state.slot % LATEST_RANDAO_MIXES_LENGTH], block.randao_reveal))`
* Set `proposer.randao_commitment = block.randao_reveal`.
* Set `proposer.randao_layers = 0`.

### Deposit root

* If `block.deposit_root` is `deposit_root_vote.deposit_root` for some `deposit_root_vote` in `state.deposit_root_votes`, set `deposit_root_vote.vote_count += 1`.
* Otherwise, append to `state.deposit_root_votes` a new `DepositRootVote(deposit_root=block.deposit_root, vote_count=1)`.

### Operations

#### Proposer slashings

Verify that `len(block.body.proposer_slashings) <= MAX_PROPOSER_SLASHINGS`.

For each `proposer_slashing` in `block.body.proposer_slashings`:

* Let `proposer = state.validator_registry[proposer_slashing.proposer_index]`.
* Verify that `proposer_slashing.proposal_data_1.slot == proposer_slashing.proposal_data_2.slot`.
* Verify that `proposer_slashing.proposal_data_1.shard == proposer_slashing.proposal_data_2.shard`.
* Verify that `proposer_slashing.proposal_data_1.block_root != proposer_slashing.proposal_data_2.block_root`.
* Verify that `proposer.penalized_slot > state.slot`.
* Verify that `bls_verify(pubkey=proposer.pubkey, message=hash_tree_root(proposer_slashing.proposal_data_1), signature=proposer_slashing.proposal_signature_1, domain=get_domain(state.fork, proposer_slashing.proposal_data_1.slot, DOMAIN_PROPOSAL))`.
* Verify that `bls_verify(pubkey=proposer.pubkey, message=hash_tree_root(proposer_slashing.proposal_data_2), signature=proposer_slashing.proposal_signature_2, domain=get_domain(state.fork, proposer_slashing.proposal_data_2.slot, DOMAIN_PROPOSAL))`.
* Run `penalize_validator(state, proposer_slashing.proposer_index)`.

#### Casper slashings

Verify that `len(block.body.casper_slashings) <= MAX_CASPER_SLASHINGS`.

For each `casper_slashing` in `block.body.casper_slashings`:

* Let `slashable_vote_data_1 = casper_slashing.slashable_vote_data_1`.
* Let `slashable_vote_data_2 = casper_slashing.slashable_vote_data_2`.
* Let `indices(slashable_vote_data) = slashable_vote_data.custody_bit_0_indices + slashable_vote_data.custody_bit_1_indices`.
* Let `intersection = [x for x in indices(slashable_vote_data_1) if x in indices(slashable_vote_data_2)]`.
* Verify that `len(intersection) >= 1`.
* Verify that `slashable_vote_data_1.data != slashable_vote_data_2.data`.
* Verify that `is_double_vote(slashable_vote_data_1.data, slashable_vote_data_2.data)` or `is_surround_vote(slashable_vote_data_1.data, slashable_vote_data_2.data)`.
* Verify that `verify_slashable_vote_data(state, slashable_vote_data_1)`.
* Verify that `verify_slashable_vote_data(state, slashable_vote_data_2)`.
* For each [validator](#dfn-validator) index `i` in `intersection` run `penalize_validator(state, i)` if `state.validator_registry[i].penalized_slot > state.slot`.

#### Attestations

Verify that `len(block.body.attestations) <= MAX_ATTESTATIONS`.

For each `attestation` in `block.body.attestations`:

* Verify that `attestation.data.slot + MIN_ATTESTATION_INCLUSION_DELAY <= state.slot`.
* Verify that `attestation.data.slot + EPOCH_LENGTH >= state.slot`.
* Verify that `attestation.data.justified_slot` is equal to `state.justified_slot if attestation.data.slot >= state.slot - (state.slot % EPOCH_LENGTH) else state.previous_justified_slot`.
* Verify that `attestation.data.justified_block_root` is equal to `get_block_root(state, attestation.data.justified_slot)`.
* Verify that either `attestation.data.latest_crosslink_root` or `attestation.data.shard_block_root` equals `state.latest_crosslinks[shard].shard_block_root`.
* `aggregate_signature` verification:
    * Let `participants = get_attestation_participants(state, attestation.data, attestation.aggregation_bitfield)`.
    * Let `group_public_key = bls_aggregate_pubkeys([state.validator_registry[v].pubkey for v in participants])`.
    * Verify that `bls_verify(pubkey=group_public_key, message=hash_tree_root(AttestationDataAndCustodyBit(attestation.data, False)), signature=attestation.aggregate_signature, domain=get_domain(state.fork, attestation.data.slot, DOMAIN_ATTESTATION))`.
* [TO BE REMOVED IN PHASE 1] Verify that `attestation.data.shard_block_root == ZERO_HASH`.
<<<<<<< HEAD
* Append `PendingAttestationRecord(data=attestation.data, aggregation_bitfield=attestation.aggregation_bitfield, custody_bitfield=attestation.custody_bitfield, slot_included=state.slot)` to `state.latest_attestations`.
=======
* Append `PendingAttestation(data=attestation.data, participation_bitfield=attestation.participation_bitfield, custody_bitfield=attestation.custody_bitfield, slot_included=state.slot)` to `state.latest_attestations`.
>>>>>>> 8d2f4a17

#### Deposits

Verify that `len(block.body.deposits) <= MAX_DEPOSITS`.

[TODO: add logic to ensure that deposits from 1.0 chain are processed in order]
[TODO: update the call to `verify_merkle_branch` below if it needs to change after we process deposits in order]

For each `deposit` in `block.body.deposits`:

* Let `serialized_deposit_data` be the serialized form of `deposit.deposit_data`. It should be 8 bytes for `deposit_data.amount` followed by 8 bytes for `deposit_data.timestamp` and then the `DepositInput` bytes. That is, it should match `deposit_data` in the [Ethereum 1.0 deposit contract](#ethereum-10-deposit-contract) of which the hash was placed into the Merkle tree.
* Verify that `verify_merkle_branch(hash(serialized_deposit_data), deposit.branch, DEPOSIT_CONTRACT_TREE_DEPTH, deposit.index, state.latest_deposit_root)` is `True`.

```python
def verify_merkle_branch(leaf: Hash32, branch: [Hash32], depth: int, index: int, root: Hash32) -> bool:
    value = leaf
    for i in range(depth):
        if index // (2**i) % 2:
            value = hash(branch[i] + value)
        else:
            value = hash(value + branch[i])
    return value == root
```

* Run the following:

```python
process_deposit(
    state=state,
    pubkey=deposit.deposit_data.deposit_input.pubkey,
    amount=deposit.deposit_data.amount,
    proof_of_possession=deposit.deposit_data.deposit_input.proof_of_possession,
    withdrawal_credentials=deposit.deposit_data.deposit_input.withdrawal_credentials,
    randao_commitment=deposit.deposit_data.deposit_input.randao_commitment,
    custody_commitment=deposit.deposit_data.deposit_input.custody_commitment,
)
```

#### Exits

Verify that `len(block.body.exits) <= MAX_EXITS`.

For each `exit` in `block.body.exits`:

* Let `validator = state.validator_registry[exit.validator_index]`.
* Verify that `validator.exit_slot > state.slot + ENTRY_EXIT_DELAY`.
* Verify that `state.slot >= exit.slot`.
* Verify that `bls_verify(pubkey=validator.pubkey, message=ZERO_HASH, signature=exit.signature, domain=get_domain(state.fork, exit.slot, DOMAIN_EXIT))`.
* Run `initiate_validator_exit(state, exit.validator_index)`.

#### Custody

[TO BE REMOVED IN PHASE 1] Verify that `len(block.body.custody_reseeds) == len(block.body.custody_challenges) == len(block.body.custody_responses) == 0`.

## Per-epoch processing

The steps below happen when `state.slot % EPOCH_LENGTH == 0`.

### Helpers

All [validators](#dfn-validator):

* Let `active_validator_indices = get_active_validator_indices(state.validator_registry, state.slot)`.
* Let `total_balance = sum([get_effective_balance(state, i) for i in active_validator_indices])`.

[Validators](#dfn-Validator) attesting during the current epoch:

* Let `current_epoch_attestations = [a for a in state.latest_attestations if state.slot - EPOCH_LENGTH <= a.data.slot < state.slot]`. (Note: this is the set of attestations of slots in the epoch `state.slot-EPOCH_LENGTH...state.slot-1`, _not_ attestations that got included in the chain during the epoch `state.slot-EPOCH_LENGTH...state.slot-1`.)
* Validators justifying the epoch boundary block at the start of the current epoch:
  * Let `current_epoch_boundary_attestations = [a for a in current_epoch_attestations if a.data.epoch_boundary_root == get_block_root(state, state.slot-EPOCH_LENGTH) and a.justified_slot == state.justified_slot]`.
  * Let `current_epoch_boundary_attester_indices` be the union of the [validator](#dfn-validator) index sets given by `[get_attestation_participants(state, a.data, a.aggregation_bitfield) for a in current_epoch_boundary_attestations]`.
  * Let `current_epoch_boundary_attesting_balance = sum([get_effective_balance(state, i) for i in current_epoch_boundary_attester_indices])`.

[Validators](#dfn-Validator) attesting during the previous epoch:

* Validators that made an attestation during the previous epoch:
  * Let `previous_epoch_attestations = [a for a in state.latest_attestations if state.slot - 2 * EPOCH_LENGTH <= a.slot < state.slot - EPOCH_LENGTH]`.
  * Let `previous_epoch_attester_indices` be the union of the validator index sets given by `[get_attestation_participants(state, a.data, a.aggregation_bitfield) for a in previous_epoch_attestations]`.
* Validators targeting the previous justified slot:
  * Let `previous_epoch_justified_attestations = [a for a in current_epoch_attestations + previous_epoch_attestations if a.justified_slot == state.previous_justified_slot]`.
  * Let `previous_epoch_justified_attester_indices` be the union of the validator index sets given by `[get_attestation_participants(state, a.data, a.aggregation_bitfield) for a in previous_epoch_justified_attestations]`.
  * Let `previous_epoch_justified_attesting_balance = sum([get_effective_balance(state, i) for i in previous_epoch_justified_attester_indices])`.
* Validators justifying the epoch boundary block at the start of the previous epoch:
  * Let `previous_epoch_boundary_attestations = [a for a in previous_epoch_justified_attestations if a.epoch_boundary_root == get_block_root(state, state.slot - 2 * EPOCH_LENGTH)]`.
  * Let `previous_epoch_boundary_attester_indices` be the union of the validator index sets given by `[get_attestation_participants(state, a.data, a.aggregation_bitfield) for a in previous_epoch_boundary_attestations]`.
  * Let `previous_epoch_boundary_attesting_balance = sum([get_effective_balance(state, i) for i in previous_epoch_boundary_attester_indices])`.
* Validators attesting to the expected beacon chain head during the previous epoch:
  * Let `previous_epoch_head_attestations = [a for a in previous_epoch_attestations if a.beacon_block_root == get_block_root(state, a.slot)]`.
  * Let `previous_epoch_head_attester_indices` be the union of the validator index sets given by `[get_attestation_participants(state, a.data, a.aggregation_bitfield) for a in previous_epoch_head_attestations]`.
  * Let `previous_epoch_head_attesting_balance = sum([get_effective_balance(state, i) for i in previous_epoch_head_attester_indices])`.

**Note**: `previous_epoch_boundary_attesting_balance` balance might be marginally different than `current_epoch_boundary_attesting_balance` during the previous epoch transition. Due to the tight bound on validator churn each epoch and small per-epoch rewards/penalties, the potential balance difference is very low and only marginally affects consensus safety.

For every `slot in range(state.slot - 2 * EPOCH_LENGTH, state.slot)`, let `crosslink_committee_at_slot = get_crosslink_committees_at_slot(slot)`. For every `(crosslink_committee, shard)` in `crosslink_committee_at_slot`, compute:

* Let `shard_block_root` be `state.latest_crosslinks[shard].shard_block_root`
<<<<<<< HEAD
* Let `attesting_validator_indices(shard_committee, shard_block_root)` be the union of the [validator](#dfn-validator) index sets given by `[get_attestation_participants(state, a.data, a.aggregation_bitfield) for a in current_epoch_attestations + previous_epoch_attestations if a.shard == shard and a.shard_block_root == shard_block_root]`.
* Let `winning_root(shard_committee)` be equal to the value of `shard_block_root` such that `sum([get_effective_balance(state, i) for i in attesting_validator_indices(shard_committee, shard_block_root)])` is maximized (ties broken by favoring lower `shard_block_root` values).
* Let `attesting_validators(shard_committee)` be equal to `attesting_validator_indices(shard_committee, winning_root(shard_committee))` for convenience.
* Let `total_attesting_balance(shard_committee) = sum([get_effective_balance(state, i) for i in attesting_validators(shard_committee)])`.
* Let `total_balance(shard_committee) = sum([get_effective_balance(state, i) for i in shard_committee])`.
=======
* Let `attesting_validator_indices(crosslink_committee, shard_block_root)` be the union of the [validator](#dfn-validator) index sets given by `[get_attestation_participants(state, a.data, a.participation_bitfield) for a in current_epoch_attestations + previous_epoch_attestations if a.shard == shard and a.shard_block_root == shard_block_root]`.
* Let `winning_root(crosslink_committee)` be equal to the value of `shard_block_root` such that `sum([get_effective_balance(state, i) for i in attesting_validator_indices(crosslink_committee, shard_block_root)])` is maximized (ties broken by favoring lower `shard_block_root` values).
* Let `attesting_validators(crosslink_committee)` be equal to `attesting_validator_indices(crosslink_committee, winning_root(crosslink_committee))` for convenience.
* Let `total_attesting_balance(crosslink_committee) = sum([get_effective_balance(state, i) for i in attesting_validators(crosslink_committee)])`.
* Let `total_balance(crosslink_committee) = sum([get_effective_balance(state, i) for i in crosslink_committee])`.
>>>>>>> 8d2f4a17

Define the following helpers to process attestation inclusion rewards and inclusion distance reward/penalty. For every attestation `a` in `previous_epoch_attestations`:

* Let `inclusion_slot(state, index) = a.slot_included` for the attestation `a` where `index` is in `get_attestation_participants(state, a.data, a.aggregation_bitfield)`.
* Let `inclusion_distance(state, index) = a.slot_included - a.data.slot` where `a` is the above attestation.

### Deposit roots

If `state.slot % DEPOSIT_ROOT_VOTING_PERIOD == 0`:

* Set `state.latest_deposit_root = deposit_root_vote.deposit_root` if `deposit_root_vote.vote_count * 2 > DEPOSIT_ROOT_VOTING_PERIOD` for some `deposit_root_vote` in `state.deposit_root_votes`.
* Set `state.deposit_root_votes = []`.

### Justification

* Set `state.previous_justified_slot = state.justified_slot`.
* Set `state.justification_bitfield = (state.justification_bitfield * 2) % 2**64`.
* Set `state.justification_bitfield |= 2` and `state.justified_slot = state.slot - 2 * EPOCH_LENGTH` if `3 * previous_epoch_boundary_attesting_balance >= 2 * total_balance`.
* Set `state.justification_bitfield |= 1` and `state.justified_slot = state.slot - 1 * EPOCH_LENGTH` if `3 * current_epoch_boundary_attesting_balance >= 2 * total_balance`.

Set `state.finalized_slot = state.previous_justified_slot` if any of the following are true:

* `state.previous_justified_slot == state.slot - 2 * EPOCH_LENGTH and state.justification_bitfield % 4 == 3`
* `state.previous_justified_slot == state.slot - 3 * EPOCH_LENGTH and state.justification_bitfield % 8 == 7`
* `state.previous_justified_slot == state.slot - 4 * EPOCH_LENGTH and state.justification_bitfield % 16 in (15, 14)`

### Crosslinks

For every `slot in range(state.slot - 2 * EPOCH_LENGTH, state.slot)`, let `crosslink_committee_at_slot = get_crosslink_committees_at_slot(slot)`. For every `(crosslink_committee, shard)` in `crosslink_committee_at_slot`, compute:

* Set `state.latest_crosslinks[shard] = Crosslink(slot=state.slot, shard_block_root=winning_root(crosslink_committee))` if `3 * total_attesting_balance(crosslink_committee) >= 2 * total_balance(crosslink_committee)`.

### Rewards and penalties

First, we define some additional helpers:

* Let `base_reward_quotient = integer_squareroot(total_balance) // BASE_REWARD_QUOTIENT`.
* Let `base_reward(state, index) = get_effective_balance(state, index) // base_reward_quotient // 5` for any validator with the given `index`.
* Let `inactivity_penalty(state, index, epochs_since_finality) = base_reward(state, index) + get_effective_balance(state, index) * epochs_since_finality // INACTIVITY_PENALTY_QUOTIENT // 2` for any validator with the given `index`.

#### Justification and finalization

Note: When applying penalties in the following balance recalculations implementers should make sure the `uint64` does not underflow.

* Let `epochs_since_finality = (state.slot - state.finalized_slot) // EPOCH_LENGTH`.

Case 1: `epochs_since_finality <= 4`:

* Expected FFG source:
  * Any [validator](#dfn-validator) `index` in `previous_epoch_justified_attester_indices` gains `base_reward(state, index) * previous_epoch_justified_attesting_balance // total_balance`.
  * Any [active validator](#dfn-active-validator) `v` not in `previous_epoch_justified_attester_indices` loses `base_reward(state, index)`.
* Expected FFG target:
  * Any [validator](#dfn-validator) `index` in `previous_epoch_boundary_attester_indices` gains `base_reward(state, index) * previous_epoch_boundary_attesting_balance // total_balance`.
  * Any [active validator](#dfn-active-validator) `index` not in `previous_epoch_boundary_attester_indices` loses `base_reward(state, index)`.
* Expected beacon chain head:
  * Any [validator](#dfn-validator) `index` in `previous_epoch_head_attester_indices` gains `base_reward(state, index) * previous_epoch_head_attesting_balance // total_balance)`.
  * Any [active validator](#dfn-active-validator) `index` not in `previous_epoch_head_attester_indices` loses `base_reward(state, index)`.
* Inclusion distance:
  * Any [validator](#dfn-validator) `index` in `previous_epoch_attester_indices` gains `base_reward(state, index) * MIN_ATTESTATION_INCLUSION_DELAY // inclusion_distance(state, index)`

Case 2: `epochs_since_finality > 4`:

* Any [active validator](#dfn-active-validator) `index` not in `previous_epoch_justified_attester_indices`, loses `inactivity_penalty(state, index, epochs_since_finality)`.
* Any [active validator](#dfn-active-validator) `index` not in `previous_epoch_boundary_attester_indices`, loses `inactivity_penalty(state, index, epochs_since_finality)`.
* Any [active validator](#dfn-active-validator) `index` not in `previous_epoch_head_attester_indices`, loses `base_reward(state, index)`.
* Any [active_validator](#dfn-active-validator) `index` with `validator.penalized_slot <= state.slot`, loses `2 * inactivity_penalty(state, index, epochs_since_finality) + base_reward(state, index)`.
* Any [validator](#dfn-validator) `index` in `previous_epoch_attester_indices` loses `base_reward(state, index) - base_reward(state, index) * MIN_ATTESTATION_INCLUSION_DELAY // inclusion_distance(state, index)`

#### Attestation inclusion

For each `index` in `previous_epoch_attester_indices`, we determine the proposer `proposer_index = get_beacon_proposer_index(state, inclusion_slot(state, index))` and set `state.validator_balances[proposer_index] += base_reward(state, index) // INCLUDER_REWARD_QUOTIENT`.

#### Crosslinks

For every `i in range(state.slot - 2 * EPOCH_LENGTH, state.slot - EPOCH_LENGTH)`, let `crosslink_committee_at_slot, start_shard = get_crosslink_committees_at_slot(i)`. For every `j in range(len(crosslink_committee_at_slot))`, let `crosslink_committee = crosslink_committee_at_slot[j]`, `shard = (start_shard + j) % SHARD_COUNT`, and compute:

* If `index in attesting_validators(crosslink_committee)`, `state.validator_balances[index] += base_reward(state, index) * total_attesting_balance(crosslink_committee) // total_balance(crosslink_committee))`.
* If `index not in attesting_validators(crosslink_committee)`, `state.validator_balances[index] -= base_reward(state, index)`.

### Ejections

* Run `process_ejections(state)`.

```python
def process_ejections(state: BeaconState) -> None:
    """
    Iterate through the validator registry
    and eject active validators with balance below ``EJECTION_BALANCE``.
    """
    for index in get_active_validator_indices(state.validator_registry, state.slot):
        if state.validator_balances[index] < EJECTION_BALANCE:
            exit_validator(state, index)
```

### Validator registry

If the following are satisfied:

* `state.finalized_slot > state.validator_registry_update_slot`
* `state.latest_crosslinks[shard].slot > state.validator_registry_update_slot` for every shard number `shard` in `[(state.current_epoch_start_shard + i) % SHARD_COUNT for i in range(get_current_epoch_committee_count_per_slot(state) * EPOCH_LENGTH)]` (that is, for every shard in the current committees)

update the validator registry and associated fields by running

```python
def update_validator_registry(state: BeaconState) -> None:
    """
    Update validator registry.
    Note that this function mutates ``state``.
    """
    # The active validators
    active_validator_indices = get_active_validator_indices(state.validator_registry, state.slot)
    # The total effective balance of active validators
    total_balance = sum([get_effective_balance(state, i) for i in active_validator_indices])

    # The maximum balance churn in Gwei (for deposits and exits separately)
    max_balance_churn = max(
        MAX_DEPOSIT_AMOUNT,
        total_balance // (2 * MAX_BALANCE_CHURN_QUOTIENT)
    )

    # Activate validators within the allowable balance churn
    balance_churn = 0
    for index, validator in enumerate(state.validator_registry):
        if validator.activation_slot > state.slot + ENTRY_EXIT_DELAY and state.validator_balances[index] >= MAX_DEPOSIT_AMOUNT:
            # Check the balance churn would be within the allowance
            balance_churn += get_effective_balance(state, index)
            if balance_churn > max_balance_churn:
                break

            # Activate validator
            activate_validator(state, index, False)

    # Exit validators within the allowable balance churn
    balance_churn = 0
    for index, validator in enumerate(state.validator_registry):
        if validator.exit_slot > state.slot + ENTRY_EXIT_DELAY and validator.status_flags & INITIATED_EXIT:
            # Check the balance churn would be within the allowance
            balance_churn += get_effective_balance(state, index)
            if balance_churn > max_balance_churn:
                break

            # Exit validator
            exit_validator(state, index)

    state.validator_registry_update_slot = state.slot
```

and perform the following updates:

* Set `state.previous_epoch_calculation_slot = state.current_epoch_calculation_slot`
* Set `state.previous_epoch_start_shard = state.current_epoch_start_shard`
* Set `state.previous_epoch_randao_mix = state.current_epoch_randao_mix`
* Set `state.current_epoch_calculation_slot = state.slot`
* Set `state.current_epoch_start_shard = (state.current_epoch_start_shard + get_current_epoch_committee_count_per_slot(state) * EPOCH_LENGTH) % SHARD_COUNT`
* Set `state.current_epoch_randao_mix = get_randao_mix(state, state.current_epoch_calculation_slot - SEED_LOOKAHEAD)`

If a validator registry update does _not_ happen do the following:

* Set `state.previous_epoch_calculation_slot = state.current_epoch_calculation_slot`
* Set `state.previous_epoch_start_shard = state.current_epoch_start_shard`
* Let `epochs_since_last_registry_change = (state.slot - state.validator_registry_update_slot) // EPOCH_LENGTH`.
* If `epochs_since_last_registry_change` is an exact power of 2, set `state.current_epoch_calculation_slot = state.slot` and `state.current_epoch_randao_mix = state.latest_randao_mixes[(state.current_epoch_calculation_slot - SEED_LOOKAHEAD) % LATEST_RANDAO_MIXES_LENGTH]`. Note that `state.current_epoch_start_shard` is left unchanged.

Regardless of whether or not a validator set change happens, run the following:

```python
def process_penalties_and_exits(state: BeaconState) -> None:
    # The active validators
    active_validator_indices = get_active_validator_indices(state.validator_registry, state.slot)
    # The total effective balance of active validators
    total_balance = sum([get_effective_balance(state, i) for i in active_validator_indices])

    for index, validator in enumerate(state.validator_registry):
        if (state.slot // EPOCH_LENGTH) == (validator.penalized_slot // EPOCH_LENGTH) + LATEST_PENALIZED_EXIT_LENGTH // 2:
            e = (state.slot // EPOCH_LENGTH) % LATEST_PENALIZED_EXIT_LENGTH
            total_at_start = state.latest_penalized_balances[(e + 1) % LATEST_PENALIZED_EXIT_LENGTH]
            total_at_end = state.latest_penalized_balances[e]
            total_penalties = total_at_end - total_at_start
            penalty = get_effective_balance(state, index) * min(total_penalties * 3, total_balance) // total_balance
            state.validator_balances[index] -= penalty

    def eligible(index):
        validator = state.validator_registry[index]
        if validator.penalized_slot <= state.slot:
            PENALIZED_WITHDRAWAL_TIME = LATEST_PENALIZED_EXIT_LENGTH * EPOCH_LENGTH // 2
            return state.slot >= validator.penalized_slot + PENALIZED_WITHDRAWAL_TIME
        else:
            return state.slot >= validator.exit_slot + MIN_VALIDATOR_WITHDRAWAL_TIME

    all_indices = list(range(len(state.validator_registry)))
    eligible_indices = filter(eligible, all_indices)
    sorted_indices = sorted(eligible_indices, key=lambda index: state.validator_registry[index].exit_count)
    withdrawn_so_far = 0
    for index in sorted_indices:
        prepare_validator_for_withdrawal(state, index)
        withdrawn_so_far += 1
        if withdrawn_so_far >= MAX_WITHDRAWALS_PER_EPOCH:
            break
```

### Final updates

* Let `e = state.slot // EPOCH_LENGTH`. Set `state.latest_penalized_balances[(e+1) % LATEST_PENALIZED_EXIT_LENGTH] = state.latest_penalized_balances[e % LATEST_PENALIZED_EXIT_LENGTH]`
* Remove any `attestation` in `state.latest_attestations` such that `attestation.data.slot < state.slot - EPOCH_LENGTH`.

## State root processing

Verify `block.state_root == hash_tree_root(state)` if there exists a `block` for the slot being processed.

# References

This section is divided into Normative and Informative references.  Normative references are those that must be read in order to implement this specification, while Informative references are merely that, information.  An example of the former might be the details of a required consensus algorithm, and an example of the latter might be a pointer to research that demonstrates why a particular consensus algorithm might be better suited for inclusion in the standard than another.

## Normative

## Informative
<a id="ref-casper-ffg"></a> _**casper-ffg**_  
 &nbsp; _Casper the Friendly Finality Gadget_. V. Buterin and V. Griffith. URL: https://arxiv.org/abs/1710.09437

<a id="ref-python-poc"></a> _**python-poc**_  
 &nbsp; _Python proof-of-concept implementation_. Ethereum Foundation. URL: https://github.com/ethereum/beacon_chain

# Copyright
Copyright and related rights waived via [CC0](https://creativecommons.org/publicdomain/zero/1.0/).<|MERGE_RESOLUTION|>--- conflicted
+++ resolved
@@ -46,13 +46,8 @@
             - [`Validator`](#validator)
             - [`Crosslink`](#crosslink)
             - [`DepositRootVote`](#depositrootvote)
-<<<<<<< HEAD
-            - [`PendingAttestationRecord`](#pendingattestationrecord)
+            - [`PendingAttestation`](#pendingattestation)
             - [`Fork`](#fork)
-=======
-            - [`PendingAttestation`](#pendingattestation)
-            - [`ForkData`](#forkdata)
->>>>>>> 8d2f4a17
             - [`ValidatorRegistryDeltaBlock`](#validatorregistrydeltablock)
     - [Ethereum 1.0 deposit contract](#ethereum-10-deposit-contract)
         - [Deposit arguments](#deposit-arguments)
@@ -506,13 +501,8 @@
     # Recent state
     'latest_crosslinks': [Crosslink],
     'latest_block_roots': ['hash32'],  # Needed to process attestations, older to newer
-<<<<<<< HEAD
     'latest_penalized_balances': ['uint64'],  # Balances penalized at every withdrawal period
-    'latest_attestations': [PendingAttestationRecord],
-=======
-    'latest_penalized_exit_balances': ['uint64'],  # Balances penalized at every withdrawal period
     'latest_attestations': [PendingAttestation],
->>>>>>> 8d2f4a17
     'batched_block_roots': ['hash32'],
 
     # Ethereum 1.0 deposit root
@@ -1040,30 +1030,17 @@
     """
 
     # Find the committee in the list with the desired shard
-<<<<<<< HEAD
-    shard_committees = get_shard_committees_at_slot(state, attestation_data.slot)
-    
-    assert attestation.shard in [shard for _, shard in shard_committees]
-    shard_committee = [committee for committee, shard in shard_committees if shard == attestation_data.shard][0]
-    assert len(aggregation_bitfield) == (len(committee) + 7) // 8
-
-    # Find the participating attesters in the committee
-    participants = []
-    for i, validator_index in enumerate(shard_committee):
-        participation_bit = (aggregation_bitfield[i//8] >> (7 - (i % 8))) % 2
-=======
     crosslink_committees = get_crosslink_committees_at_slot(state, attestation_data.slot)
 
     assert attestation_data.shard in [shard for _, shard in crosslink_committees]
     crosslink_committee = [committee for committee, shard in crosslink_committees if shard == attestation_data.shard][0]
-    assert len(participation_bitfield) == (len(committee) + 7) // 8
+    assert len(aggregation_bitfield) == (len(committee) + 7) // 8
 
     # Find the participating attesters in the committee
     participants = []
     for i, validator_index in enumerate(crosslink_committee):
-        participation_bit = (participation_bitfield[i//8] >> (7 - (i % 8))) % 2
->>>>>>> 8d2f4a17
-        if participation_bit == 1:
+        aggregation_bit = (aggregation_bitfield[i // 8] >> (7 - (i % 8))) % 2
+        if aggregation_bit == 1:
             participants.append(validator_index)
     return participants
 ```
@@ -1544,11 +1521,7 @@
     * Let `group_public_key = bls_aggregate_pubkeys([state.validator_registry[v].pubkey for v in participants])`.
     * Verify that `bls_verify(pubkey=group_public_key, message=hash_tree_root(AttestationDataAndCustodyBit(attestation.data, False)), signature=attestation.aggregate_signature, domain=get_domain(state.fork, attestation.data.slot, DOMAIN_ATTESTATION))`.
 * [TO BE REMOVED IN PHASE 1] Verify that `attestation.data.shard_block_root == ZERO_HASH`.
-<<<<<<< HEAD
-* Append `PendingAttestationRecord(data=attestation.data, aggregation_bitfield=attestation.aggregation_bitfield, custody_bitfield=attestation.custody_bitfield, slot_included=state.slot)` to `state.latest_attestations`.
-=======
-* Append `PendingAttestation(data=attestation.data, participation_bitfield=attestation.participation_bitfield, custody_bitfield=attestation.custody_bitfield, slot_included=state.slot)` to `state.latest_attestations`.
->>>>>>> 8d2f4a17
+* Append `PendingAttestation(data=attestation.data, aggregation_bitfield=attestation.aggregation_bitfield, custody_bitfield=attestation.custody_bitfield, slot_included=state.slot)` to `state.latest_attestations`.
 
 #### Deposits
 
@@ -1645,19 +1618,11 @@
 For every `slot in range(state.slot - 2 * EPOCH_LENGTH, state.slot)`, let `crosslink_committee_at_slot = get_crosslink_committees_at_slot(slot)`. For every `(crosslink_committee, shard)` in `crosslink_committee_at_slot`, compute:
 
 * Let `shard_block_root` be `state.latest_crosslinks[shard].shard_block_root`
-<<<<<<< HEAD
-* Let `attesting_validator_indices(shard_committee, shard_block_root)` be the union of the [validator](#dfn-validator) index sets given by `[get_attestation_participants(state, a.data, a.aggregation_bitfield) for a in current_epoch_attestations + previous_epoch_attestations if a.shard == shard and a.shard_block_root == shard_block_root]`.
-* Let `winning_root(shard_committee)` be equal to the value of `shard_block_root` such that `sum([get_effective_balance(state, i) for i in attesting_validator_indices(shard_committee, shard_block_root)])` is maximized (ties broken by favoring lower `shard_block_root` values).
-* Let `attesting_validators(shard_committee)` be equal to `attesting_validator_indices(shard_committee, winning_root(shard_committee))` for convenience.
-* Let `total_attesting_balance(shard_committee) = sum([get_effective_balance(state, i) for i in attesting_validators(shard_committee)])`.
-* Let `total_balance(shard_committee) = sum([get_effective_balance(state, i) for i in shard_committee])`.
-=======
-* Let `attesting_validator_indices(crosslink_committee, shard_block_root)` be the union of the [validator](#dfn-validator) index sets given by `[get_attestation_participants(state, a.data, a.participation_bitfield) for a in current_epoch_attestations + previous_epoch_attestations if a.shard == shard and a.shard_block_root == shard_block_root]`.
+* Let `attesting_validator_indices(crosslink_committee, shard_block_root)` be the union of the [validator](#dfn-validator) index sets given by `[get_attestation_participants(state, a.data, a.aggregation_bitfield) for a in current_epoch_attestations + previous_epoch_attestations if a.shard == shard and a.shard_block_root == shard_block_root]`.
 * Let `winning_root(crosslink_committee)` be equal to the value of `shard_block_root` such that `sum([get_effective_balance(state, i) for i in attesting_validator_indices(crosslink_committee, shard_block_root)])` is maximized (ties broken by favoring lower `shard_block_root` values).
 * Let `attesting_validators(crosslink_committee)` be equal to `attesting_validator_indices(crosslink_committee, winning_root(crosslink_committee))` for convenience.
 * Let `total_attesting_balance(crosslink_committee) = sum([get_effective_balance(state, i) for i in attesting_validators(crosslink_committee)])`.
 * Let `total_balance(crosslink_committee) = sum([get_effective_balance(state, i) for i in crosslink_committee])`.
->>>>>>> 8d2f4a17
 
 Define the following helpers to process attestation inclusion rewards and inclusion distance reward/penalty. For every attestation `a` in `previous_epoch_attestations`:
 
