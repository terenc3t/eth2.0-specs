# Ethereum 2.0 Sharding -- Beacon Chain changes 

**Notice**: This document is a work-in-progress for researchers and implementers.

## Table of contents

<!-- TOC -->
<!-- START doctoc generated TOC please keep comment here to allow auto update -->
<!-- DON'T EDIT THIS SECTION, INSTEAD RE-RUN doctoc TO UPDATE -->

- [Introduction](#introduction)
- [Custom types](#custom-types)
- [Constants](#constants)
- [Configuration](#configuration)
  - [Misc](#misc)
  - [Shard block configs](#shard-block-configs)
  - [Precomputed size verification points](#precomputed-size-verification-points)
  - [Gwei values](#gwei-values)
  - [Time parameters](#time-parameters)
  - [Domain types](#domain-types)
- [Updated containers](#updated-containers)
  - [`AttestationData`](#attestationdata)
  - [`BeaconBlockBody`](#beaconblockbody)
  - [`BeaconState`](#beaconstate)
- [New containers](#new-containers)
  - [`DataCommitment`](#datacommitment)
  - [`ShardBlobBodySummary`](#shardblobbodysummary)
  - [`ShardBlobHeader`](#shardblobheader)
  - [`SignedShardBlobHeader`](#signedshardblobheader)
  - [`PendingShardHeader`](#pendingshardheader)
  - [`ShardBlobReference`](#shardblobreference)
  - [`SignedShardBlobReference`](#signedshardblobreference)
  - [`ShardProposerSlashing`](#shardproposerslashing)
- [Helper functions](#helper-functions)
  - [Misc](#misc-1)
    - [`next_power_of_two`](#next_power_of_two)
    - [`compute_previous_slot`](#compute_previous_slot)
    - [`compute_updated_gasprice`](#compute_updated_gasprice)
    - [`compute_committee_source_epoch`](#compute_committee_source_epoch)
  - [Beacon state accessors](#beacon-state-accessors)
    - [Updated `get_committee_count_per_slot`](#updated-get_committee_count_per_slot)
    - [`get_active_shard_count`](#get_active_shard_count)
    - [`get_shard_committee`](#get_shard_committee)
    - [`compute_proposer_index`](#compute_proposer_index)
    - [`get_shard_proposer_index`](#get_shard_proposer_index)
    - [`get_start_shard`](#get_start_shard)
    - [`compute_shard_from_committee_index`](#compute_shard_from_committee_index)
    - [`compute_committee_index_from_shard`](#compute_committee_index_from_shard)
  - [Block processing](#block-processing)
    - [Operations](#operations)
  - [New Attestation processing](#new-attestation-processing)
    - [Updated `process_attestation`](#updated-process_attestation)
    - [`update_pending_votes`](#update_pending_votes)
    - [`process_shard_header`](#process_shard_header)
      - [Shard Proposer slashings](#shard-proposer-slashings)
  - [Epoch transition](#epoch-transition)
    - [Pending headers](#pending-headers)
    - [Shard epoch increment](#shard-epoch-increment)

<!-- END doctoc generated TOC please keep comment here to allow auto update -->
<!-- /TOC -->


## Introduction

This document describes the extensions made to the Phase 0 design of The Beacon Chain to support data sharding,
based on the ideas [here](https://hackmd.io/G-Iy5jqyT7CXWEz8Ssos8g) and more broadly [here](https://arxiv.org/abs/1809.09044),
using KZG10 commitments to commit to data to remove any need for fraud proofs (and hence, safety-critical synchrony assumptions) in the design.


## Custom types

We define the following Python custom types for type hinting and readability:

| Name | SSZ equivalent | Description |
| - | - | - |
| `Shard` | `uint64` | A shard number |
| `BLSCommitment` | `Bytes48` | A G1 curve point |
| `BLSPoint` | `uint256` | A number `x` in the range `0 <= x < MODULUS` |

## Constants

The following values are (non-configurable) constants used throughout the specification.

| Name | Value | Notes |
| - | - | - |
| `PRIMITIVE_ROOT_OF_UNITY` | `5` | Primitive root of unity of the BLS12_381 (inner) modulus |
| `DATA_AVAILABILITY_INVERSE_CODING_RATE` | `2**1` (= 2) | Factor by which samples are extended for data availability encoding |
| `POINTS_PER_SAMPLE` | `uint64(2**3)` (= 8) | 31 * 8 = 248 bytes |
| `MODULUS` | `0x73eda753299d7d483339d80809a1d80553bda402fffe5bfeffffffff00000001` (curve order of BLS12_381) |

## Configuration

### Misc

| Name | Value | Notes |
| - | - | - |
| `MAX_SHARDS` | `uint64(2**10)` (= 1,024) | Theoretical max shard count (used to determine data structure sizes) |
| `INITIAL_ACTIVE_SHARDS` | `uint64(2**6)` (= 64) | Initial shard count |
| `GASPRICE_ADJUSTMENT_COEFFICIENT` | `uint64(2**3)` (= 8) | Gasprice may decrease/increase by at most exp(1 / this value) *per epoch* |
| `MAX_SHARD_HEADERS_PER_SHARD` | `4` | |
| `MAX_SHARD_PROPOSER_SLASHINGS` | `2**4` (= 16) | Maximum amount of shard proposer slashing operations per block |

### Shard block configs

| Name | Value | Notes |
| - | - | - |
| `MAX_SAMPLES_PER_BLOCK` | `uint64(2**11)` (= 2,048) | 248 * 2,048 = 507,904 bytes |
| `TARGET_SAMPLES_PER_BLOCK` | `uint64(2**10)` (= 1,024) | 248 * 1,024 = 253,952 bytes |

### Precomputed size verification points

| Name | Value |
| - | - |
| `G1_SETUP` | Type `List[G1]`. The G1-side trusted setup `[G, G*s, G*s**2....]`; note that the first point is the generator. |
| `G2_SETUP` | Type `List[G2]`. The G2-side trusted setup `[G, G*s, G*s**2....]` |
| `ROOT_OF_UNITY` | `pow(PRIMITIVE_ROOT_OF_UNITY, (MODULUS - 1) // (MAX_SAMPLES_PER_BLOCK * POINTS_PER_SAMPLE), MODULUS)` |

### Gwei values

| Name | Value | Unit | Description |
| - | - | - | - |
| `MAX_GASPRICE` | `Gwei(2**33)` (= 8,589,934,592) | Gwei | Max gasprice charged for a TARGET-sized shard block |  
| `MIN_GASPRICE` | `Gwei(2**3)` (= 8) | Gwei | Min gasprice charged for a TARGET-sized shard block |

### Time parameters

| Name | Value | Unit | Duration |
| - | - | :-: | :-: |
| `SHARD_COMMITTEE_PERIOD` | `Epoch(2**8)` (= 256) | epochs | ~27 hours |

### Domain types

| Name | Value |
| - | - |
| `DOMAIN_SHARD_PROPOSER` | `DomainType('0x80000000')` |
| `DOMAIN_SHARD_COMMITTEE` | `DomainType('0x81000000')` |

## Updated containers

The following containers have updated definitions to support Sharding.

### `AttestationData`

```python
class AttestationData(Container):
    slot: Slot
    index: CommitteeIndex
    # LMD GHOST vote
    beacon_block_root: Root
    # FFG vote
    source: Checkpoint
    target: Checkpoint
    # Shard header root
    shard_header_root: Root  # [New in Sharding]
```

### `BeaconBlockBody`

```python
class BeaconBlockBody(merge.BeaconBlockBody):  # [extends The Merge block body]
    shard_proposer_slashings: List[ShardProposerSlashing, MAX_SHARD_PROPOSER_SLASHINGS]
    shard_headers: List[SignedShardBlobHeader, MAX_SHARDS * MAX_SHARD_HEADERS_PER_SHARD]
```

### `BeaconState`

```python
class BeaconState(merge.BeaconState):  # [extends The Merge block body]
    # [Updated fields]
    previous_epoch_attestations: List[PendingAttestation, MAX_ATTESTATIONS * SLOTS_PER_EPOCH]
    current_epoch_attestations: List[PendingAttestation, MAX_ATTESTATIONS * SLOTS_PER_EPOCH]
    # [New fields]
    previous_epoch_pending_shard_headers: List[PendingShardHeader, MAX_SHARDS * MAX_SHARD_HEADERS_PER_SHARD * SLOTS_PER_EPOCH]
    current_epoch_pending_shard_headers: List[PendingShardHeader, MAX_SHARDS * MAX_SHARD_HEADERS_PER_SHARD * SLOTS_PER_EPOCH]
    grandparent_epoch_confirmed_commitments: Vector[Vector[DataCommitment, SLOTS_PER_EPOCH], MAX_SHARDS]
    shard_gasprice: uint64
    current_epoch_start_shard: Shard
```

## New containers

The shard data itself is network-layer only, and can be found in the [P2P specification](./p2p-interface.md).
The beacon chain registers just the commitments of the shard data.

### `DataCommitment`

```python
class DataCommitment(Container):
    # KZG10 commitment to the data
    point: BLSCommitment
    # Length of the data in samples
    length: uint64
```

### `ShardBlobBodySummary`

```python
class ShardBlobBodySummary(Container):
    # The actual data commitment
    commitment: DataCommitment
    # Proof that the degree < commitment.length
    degree_proof: BLSCommitment
    # Hash-tree-root as summary of the data field
    data_root: Root
    # Latest block root of the Beacon Chain, before shard_blob.slot
    beacon_block_root: Root
```

### `ShardBlobHeader`

```python
class ShardBlobHeader(Container):
    # Slot and shard that this header is intended for
    slot: Slot
    shard: Shard
    body_summary: ShardBlobBodySummary
    # Proposer of the shard-blob
    proposer_index: ValidatorIndex
```

### `SignedShardBlobHeader`

```python
class SignedShardBlobHeader(Container):
    message: ShardBlobHeader
    signature: BLSSignature
```

### `PendingShardHeader`

```python
class PendingShardHeader(Container):
    # Slot and shard that this header is intended for
    slot: Slot
    shard: Shard
    # KZG10 commitment to the data
    commitment: DataCommitment
    # hash_tree_root of the ShardHeader (stored so that attestations can be checked against it)
    root: Root
    # Who voted for the header
    votes: Bitlist[MAX_VALIDATORS_PER_COMMITTEE]
    # Has this header been confirmed?
    confirmed: boolean
```

### `ShardBlobReference`

```python
class ShardBlobReference(Container):
    # Slot and shard that this reference is intended for
    slot: Slot
    shard: Shard
    # Hash-tree-root of commitment data
    body_root: Root
    # Proposer of the shard-blob
    proposer_index: ValidatorIndex
```

### `SignedShardBlobReference`

```python
class SignedShardBlobReference(Container):
    message: ShardBlobReference
    signature: BLSSignature
```

### `ShardProposerSlashing`

```python
class ShardProposerSlashing(Container):
    signed_reference_1: SignedShardBlobReference
    signed_reference_2: SignedShardBlobReference
```

## Helper functions

### Misc

#### `next_power_of_two`

```python
def next_power_of_two(x):
    return 2 ** ((x - 1).bit_length())
```

#### `compute_previous_slot`

```python
def compute_previous_slot(slot: Slot) -> Slot:
    if slot > 0:
        return Slot(slot - 1)
    else:
        return Slot(0)
```

#### `compute_updated_gasprice`

```python
def compute_updated_gasprice(prev_gasprice: Gwei, shard_block_length: uint64, adjustment_quotient: uint64) -> Gwei:
    if shard_block_length > TARGET_SAMPLES_PER_BLOCK:
        delta = max(1, prev_gasprice * (shard_block_length - TARGET_SAMPLES_PER_BLOCK)
                       // TARGET_SAMPLES_PER_BLOCK // adjustment_quotient)
        return min(prev_gasprice + delta, MAX_GASPRICE)
    else:
        delta = max(1, prev_gasprice * (TARGET_SAMPLES_PER_BLOCK - shard_block_length)
                       // TARGET_SAMPLES_PER_BLOCK // adjustment_quotient)
        return max(prev_gasprice, MIN_GASPRICE + delta) - delta
```

#### `compute_committee_source_epoch`

```python
def compute_committee_source_epoch(epoch: Epoch, period: uint64) -> Epoch:
    """
    Return the source epoch for computing the committee.
    """
    source_epoch = Epoch(epoch - epoch % period)
    if source_epoch >= period:
        source_epoch -= period  # `period` epochs lookahead
    return source_epoch
```

### Beacon state accessors

#### Updated `get_committee_count_per_slot`

```python
def get_committee_count_per_slot(state: BeaconState, epoch: Epoch) -> uint64:
    """
    Return the number of committees in each slot for the given ``epoch``.
    """
    return max(uint64(1), min(
        get_active_shard_count(state, epoch),
        uint64(len(get_active_validator_indices(state, epoch))) // SLOTS_PER_EPOCH // TARGET_COMMITTEE_SIZE,
    ))
```

#### `get_active_shard_count`

```python
def get_active_shard_count(state: BeaconState, epoch: Epoch) -> uint64:
    """
    Return the number of active shards.
    Note that this puts an upper bound on the number of committees per slot.
    """
    return INITIAL_ACTIVE_SHARDS
```

#### `get_shard_committee`

```python
def get_shard_committee(beacon_state: BeaconState, epoch: Epoch, shard: Shard) -> Sequence[ValidatorIndex]:
    """
    Return the shard committee of the given ``epoch`` of the given ``shard``.
    """
    source_epoch = compute_committee_source_epoch(epoch, SHARD_COMMITTEE_PERIOD)
    active_validator_indices = get_active_validator_indices(beacon_state, source_epoch)
    seed = get_seed(beacon_state, source_epoch, DOMAIN_SHARD_COMMITTEE)
    return compute_committee(
        indices=active_validator_indices,
        seed=seed,
        index=shard,
        count=get_active_shard_count(beacon_state, epoch),
    )
```

#### `compute_proposer_index`

Updated version to get a proposer index that will only allow proposers with a certain minimum balance,
ensuring that the balance is always sufficient to cover gas costs.

```python
def compute_proposer_index(beacon_state: BeaconState,
                           indices: Sequence[ValidatorIndex],
                           seed: Bytes32,
                           min_effective_balance: GWei = GWei(0)) -> ValidatorIndex:
    """
    Return from ``indices`` a random index sampled by effective balance.
    """
    assert len(indices) > 0
    MAX_RANDOM_BYTE = 2**8 - 1
    i = uint64(0)
    total = uint64(len(indices))
    while True:
        candidate_index = indices[compute_shuffled_index(i % total, total, seed)]
        random_byte = hash(seed + uint_to_bytes(uint64(i // 32)))[i % 32]
        effective_balance = beacon_state.validators[candidate_index].effective_balance
        if effective_balance <= min_effective_balance:
            continue
        if effective_balance * MAX_RANDOM_BYTE >= MAX_EFFECTIVE_BALANCE * random_byte:
            return candidate_index
        i += 1
```

#### `get_shard_proposer_index`

```python
def get_shard_proposer_index(beacon_state: BeaconState, slot: Slot, shard: Shard) -> ValidatorIndex:
    """
    Return the proposer's index of shard block at ``slot``.
    """
    epoch = compute_epoch_at_slot(slot)
    committee = get_shard_committee(beacon_state, epoch, shard)
    seed = hash(get_seed(beacon_state, epoch, DOMAIN_BEACON_PROPOSER) + uint_to_bytes(beacon_state.slot))

    # Proposer must have sufficient balance to pay for worst case fee burn
    EFFECTIVE_BALANCE_MAX_DOWNWARD_DEVIATION = (
        (EFFECTIVE_BALANCE_INCREMENT - EFFECTIVE_BALANCE_INCREMENT)
        * HYSTERESIS_DOWNWARD_MULTIPLIER // HYSTERESIS_QUOTIENT
    )
    min_effective_balance = (
        beacon_state.shard_gasprice * MAX_SAMPLES_PER_BLOCK // TARGET_SAMPLES_PER_BLOCK
        + EFFECTIVE_BALANCE_MAX_DOWNWARD_DEVIATION
    )
    return compute_proposer_index(beacon_state, committee, seed, min_effective_balance)
```

#### `get_start_shard`

```python
def get_start_shard(state: BeaconState, slot: Slot) -> Shard:
    """
    Return the start shard at ``slot``.
    """
    current_epoch_start_slot = compute_start_slot_at_epoch(get_current_epoch(state))
    shard = state.current_epoch_start_shard
    if slot > current_epoch_start_slot:
        # Current epoch or the next epoch lookahead
        for _slot in range(current_epoch_start_slot, slot):
            committee_count = get_committee_count_per_slot(state, compute_epoch_at_slot(Slot(_slot)))
            active_shard_count = get_active_shard_count(state, compute_epoch_at_slot(Slot(_slot)))
            shard = (shard + committee_count) % active_shard_count
    elif slot < current_epoch_start_slot:
        # Previous epoch
        for _slot in list(range(slot, current_epoch_start_slot))[::-1]:
            committee_count = get_committee_count_per_slot(state, compute_epoch_at_slot(Slot(_slot)))
            active_shard_count = get_active_shard_count(state, compute_epoch_at_slot(Slot(_slot)))
            # Ensure positive
            shard = (shard + active_shard_count - committee_count) % active_shard_count
    return Shard(shard)
```

#### `compute_shard_from_committee_index`

```python
def compute_shard_from_committee_index(state: BeaconState, slot: Slot, index: CommitteeIndex) -> Shard:
    active_shards = get_active_shard_count(state, compute_epoch_at_slot(slot))
    return Shard((index + get_start_shard(state, slot)) % active_shards)
```

#### `compute_committee_index_from_shard`

```python
def compute_committee_index_from_shard(state: BeaconState, slot: Slot, shard: Shard) -> CommitteeIndex:
    active_shards = get_active_shard_count(state, compute_epoch_at_slot(slot))
    return CommitteeIndex((active_shards + shard - get_start_shard(state, slot)) % active_shards)    
```


### Block processing

```python
def process_block(state: BeaconState, block: BeaconBlock) -> None:
    process_block_header(state, block)
    process_randao(state, block.body)
    process_eth1_data(state, block.body)
    process_operations(state, block.body)  # [Modified in Sharding]
    process_application_payload(state, block.body)  # [New in Merge]
```

#### Operations

```python
def process_operations(state: BeaconState, body: BeaconBlockBody) -> None:
    # Verify that outstanding deposits are processed up to the maximum number of deposits
    assert len(body.deposits) == min(MAX_DEPOSITS, state.eth1_data.deposit_count - state.eth1_deposit_index)

    def for_ops(operations: Sequence[Any], fn: Callable[[BeaconState, Any], None]) -> None:
        for operation in operations:
            fn(state, operation)

    for_ops(body.proposer_slashings, process_proposer_slashing)
    for_ops(body.attester_slashings, process_attester_slashing)
    # New shard proposer slashing processing
    for_ops(body.shard_proposer_slashings, process_shard_proposer_slashing)
    # Limit is dynamic based on active shard count
    assert len(body.shard_headers) <= MAX_SHARD_HEADERS_PER_SHARD * get_active_shard_count(state, get_current_epoch(state))
    for_ops(body.shard_headers, process_shard_header)
    # New attestation processing
    for_ops(body.attestations, process_attestation)
    for_ops(body.deposits, process_deposit)
    for_ops(body.voluntary_exits, process_voluntary_exit)
```

### New Attestation processing

#### Updated `process_attestation`

```python
def process_attestation(state: BeaconState, attestation: Attestation) -> None:
    phase0.process_attestation(state, attestation)
    update_pending_votes(state, attestation)
```

#### `update_pending_votes`

```python
def update_pending_votes(state: BeaconState, attestation: Attestation) -> None:
    # Find and update the PendingShardHeader object, invalid block if pending header not in state
    if compute_epoch_at_slot(attestation.data.slot) == get_current_epoch(state):
        pending_headers = state.current_epoch_pending_shard_headers
    else:
        pending_headers = state.previous_epoch_pending_shard_headers
    pending_header = None
    for header in pending_headers:
        if header.root == attestation.data.shard_header_root:
            pending_header = header
    assert pending_header is not None
    assert pending_header.slot == attestation.data.slot
    assert pending_header.shard == compute_shard_from_committee_index(
        state,
        attestation.data.slot,
        attestation.data.index,
    )
    for i in range(len(pending_header.votes)):
        pending_header.votes[i] = pending_header.votes[i] or attestation.aggregation_bits[i]

    # Check if the PendingShardHeader is eligible for expedited confirmation
    # Requirement 1: nothing else confirmed
    all_candidates = [
        c for c in pending_headers if
        (c.slot, c.shard) == (pending_header.slot, pending_header.shard)
    ]
    if True in [c.confirmed for c in all_candidates]:
        return

    # Requirement 2: >= 2/3 of balance attesting
    participants = get_attesting_indices(state, attestation.data, pending_header.votes)
    participants_balance = get_total_balance(state, participants)
    full_committee = get_beacon_committee(state, attestation.data.slot, attestation.data.index)
    full_committee_balance = get_total_balance(state, full_committee)
    if participants_balance * 3 >= full_committee_balance * 2:
        pending_header.confirmed = True
```

#### `process_shard_header`

```python
def process_shard_header(state: BeaconState,
                         signed_header: SignedShardBlobHeader) -> None:
    header = signed_header.message
    # Verify the header is not 0, and not from the future.
    assert Slot(0) < header.slot <= state.slot
    header_epoch = compute_epoch_at_slot(header.slot)
    # Verify that the header is within the processing time window
    assert header_epoch in [get_previous_epoch(state), get_current_epoch(state)]
    # Verify that the shard is active
    assert header.shard < get_active_shard_count(state, header_epoch)
    # Verify that the block root matches,
    # to ensure the header will only be included in this specific Beacon Chain sub-tree.
    assert header.beacon_block_root == get_block_root_at_slot(state, header.slot - 1)
    # Verify proposer
    assert header.proposer_index == get_shard_proposer_index(state, header.slot, header.shard)
    # Verify signature
    signing_root = compute_signing_root(header, get_domain(state, DOMAIN_SHARD_HEADER))
    assert bls.Verify(state.validators[header.proposer_index].pubkey, signing_root, signed_header.signature)

    # Verify the length by verifying the degree.
    body_summary = header.body_summary
    if body_summary.commitment.length == 0:
        assert body_summary.degree_proof == G1_SETUP[0]
    assert (
<<<<<<< HEAD
        bls.Pairing(body_summary.degree_proof, G2_SETUP[0])
        == bls.Pairing(body_summary.commitment.point, G2_SETUP[-body_summary.commitment.length]))
=======
        bls.Pairing(header.degree_proof, G2_SETUP[0])
        == bls.Pairing(header.commitment.point, G2_SETUP[-header.commitment.length])
>>>>>>> 05581e75
    )

    # Get the correct pending header list
    if header_epoch == get_current_epoch(state):
        pending_headers = state.current_epoch_pending_shard_headers
    else:
        pending_headers = state.previous_epoch_pending_shard_headers

    header_root = hash_tree_root(header)
    # Check that this header is not yet in the pending list
    assert header_root not in [pending_header.root for pending_header in pending_headers]

    # Include it in the pending list
    index = compute_committee_index_from_shard(state, header.slot, header.shard)
    committee_length = len(get_beacon_committee(state, header.slot, index))
    pending_headers.append(PendingShardHeader(
        slot=header.slot,
        shard=header.shard,
        commitment=body_summary.commitment,
        root=header_root,
        votes=Bitlist[MAX_VALIDATORS_PER_COMMITTEE]([0] * committee_length),
        confirmed=False,
    ))
```

The degree proof works as follows. For a block `B` with length `l` (so `l`  values in `[0...l - 1]`, seen as a polynomial `B(X)` which takes these values),
the length proof is the commitment to the polynomial `B(X) * X**(MAX_DEGREE + 1 - l)`,
where `MAX_DEGREE` is the maximum power of `s` available in the setup, which is `MAX_DEGREE = len(G2_SETUP) - 1`.
The goal is to ensure that a proof can only be constructed if `deg(B) < l` (there are not hidden higher-order terms in the polynomial, which would thwart reconstruction).

##### Shard Proposer slashings

```python
def process_shard_proposer_slashing(state: BeaconState, proposer_slashing: ShardProposerSlashing) -> None:
    reference_1 = proposer_slashing.signed_reference_1.message
    reference_2 = proposer_slashing.signed_reference_2.message

    # Verify header slots match
    assert reference_1.slot == reference_2.slot
    # Verify header shards match
    assert reference_1.shard == reference_2.shard
    # Verify header proposer indices match
    assert reference_1.proposer_index == reference_2.proposer_index
    # Verify the headers are different (i.e. different body)
    assert reference_1 != reference_2
    # Verify the proposer is slashable
    proposer = state.validators[reference_1.proposer_index]
    assert is_slashable_validator(proposer, get_current_epoch(state))
    # Verify signatures
    for signed_header in (proposer_slashing.signed_reference_1, proposer_slashing.signed_reference_2):
        domain = get_domain(state, DOMAIN_SHARD_PROPOSER, compute_epoch_at_slot(signed_header.message.slot))
        signing_root = compute_signing_root(signed_header.message, domain)
        assert bls.Verify(proposer.pubkey, signing_root, signed_header.signature)

    slash_validator(state, reference_1.proposer_index)
```

### Epoch transition

This epoch transition overrides the Merge epoch transition:

```python
def process_epoch(state: BeaconState) -> None:
    process_justification_and_finalization(state)
    process_rewards_and_penalties(state)
    process_registry_updates(state)

    process_slashings(state)

    # Sharding
    process_pending_headers(state)
    process_confirmed_header_fees(state)
    reset_pending_headers(state)

    # Final updates
    # Phase 0
    process_eth1_data_reset(state)
    process_effective_balance_updates(state)
    process_slashings_reset(state)
    process_randao_mixes_reset(state)
    process_historical_roots_update(state)
    process_participation_record_updates(state)

    process_shard_epoch_increment(state)
```

#### Pending headers

```python
def process_pending_headers(state: BeaconState) -> None:
    # Pending header processing applies to the previous epoch.
    # Skip if `GENESIS_EPOCH` because no prior epoch to process.
    if get_current_epoch(state) == GENESIS_EPOCH:
        return

    previous_epoch_start_slot = compute_start_slot_at_epoch(get_previous_epoch(state))
    for slot in range(previous_epoch_start_slot, previous_epoch_start_slot + SLOTS_PER_EPOCH):
        for shard in range(get_active_shard_count(state)):
            # Pending headers for this (slot, shard) combo
            candidates = [
                c for c in state.previous_epoch_pending_shard_headers
                if (c.slot, c.shard) == (slot, shard)
            ]
            # The entire committee (and its balance)
            full_committee = get_beacon_committee(state, slot, shard)
            full_committee_balance = get_total_balance(state, full_committee)
            # If any candidates already confirmed, skip
            if True in [c.confirmed for c in candidates]:
                continue

            # The set of voters who voted for each header (and their total balances)
            voting_sets = [
                [v for i, v in enumerate(full_committee) if c.votes[i]]
                for c in candidates
            ]
            voting_balances = [
                get_total_balance(state, voters)
                for voters in voting_sets
            ]
            # Get the index with the most total balance voting for them.
            # NOTE: if two choices get exactly the same voting balance,
            # the candidate earlier in the list wins
            if max(voting_balances) > 0:
                winning_index = voting_balances.index(max(voting_balances))
            else:
                # If no votes, zero wins
                winning_index = [c.root for c in candidates].index(Root())
            candidates[winning_index].confirmed = True
    for slot_index in range(SLOTS_PER_EPOCH):
        for shard in range(SHARD_COUNT):
            state.grandparent_epoch_confirmed_commitments[shard][slot_index] = DataCommitment()
    confirmed_headers = [candidate for candidate in state.previous_epoch_pending_shard_headers if candidate.confirmed]
    for header in confirmed_headers:
        state.grandparent_epoch_confirmed_commitments[c.shard][c.slot % SLOTS_PER_EPOCH] = c.commitment
```

```python
def charge_confirmed_header_fees(state: BeaconState) -> None:
    new_gasprice = state.shard_gasprice
    adjustment_quotient = (
        get_active_shard_count(state, get_current_epoch(state))
        * SLOTS_PER_EPOCH * GASPRICE_ADJUSTMENT_COEFFICIENT
    )
    previous_epoch_start_slot = compute_start_slot_at_epoch(get_previous_epoch(state))
    for slot in range(previous_epoch_start_slot, previous_epoch_start_slot + SLOTS_PER_EPOCH):
        for shard in range(SHARD_COUNT):
            confirmed_candidates = [
                c for c in state.previous_epoch_pending_shard_headers
                if (c.slot, c.shard, c.confirmed) == (slot, shard, True)
            ]
            if not any(confirmed_candidates):
                continue
            candidate = confirmed_candidates[0]

            # Charge EIP 1559 fee
            proposer = get_shard_proposer(state, slot, shard)
            fee = (
                (state.shard_gasprice * candidate.commitment.length)
                // TARGET_SAMPLES_PER_BLOCK
            )
            decrease_balance(state, proposer, fee)

            # Track updated gas price
            new_gasprice = compute_updated_gasprice(
                new_gasprice,
                candidate.commitment.length,
                adjustment_quotient,
            )
    state.shard_gasprice = new_gasprice
```

```python
def reset_pending_headers(state: BeaconState) -> None:
    state.previous_epoch_pending_shard_headers = state.current_epoch_pending_shard_headers
    state.current_epoch_pending_shard_headers = []
    # Add dummy "empty" PendingShardHeader (default vote for if no shard header available)
    next_epoch = get_current_epoch(state) + 1
    next_epoch_start_slot = compute_start_slot_at_epoch(next_epoch)
    for slot in range(next_epoch_start_slot, next_epoch_start_slot + SLOTS_IN_EPOCH):
        for index in range(get_committee_count_per_slot(next_epoch)):
            shard = compute_shard_from_committee_index(state, slot, index)
            committee_length = len(get_beacon_committee(state, slot, shard))
            state.current_epoch_pending_shard_headers.append(PendingShardHeader(
                slot=slot,
                shard=shard,
                commitment=DataCommitment(),
                root=Root(),
                votes=Bitlist[MAX_VALIDATORS_PER_COMMITTEE]([0] * committee_length),
                confirmed=False,
            ))
```

#### Shard epoch increment

```python
def process_shard_epoch_increment(state: BeaconState) -> None:
    # Update current_epoch_start_shard
    state.current_epoch_start_shard = get_start_shard(state, Slot(state.slot + 1))
```<|MERGE_RESOLUTION|>--- conflicted
+++ resolved
@@ -571,13 +571,8 @@
     if body_summary.commitment.length == 0:
         assert body_summary.degree_proof == G1_SETUP[0]
     assert (
-<<<<<<< HEAD
         bls.Pairing(body_summary.degree_proof, G2_SETUP[0])
-        == bls.Pairing(body_summary.commitment.point, G2_SETUP[-body_summary.commitment.length]))
-=======
-        bls.Pairing(header.degree_proof, G2_SETUP[0])
-        == bls.Pairing(header.commitment.point, G2_SETUP[-header.commitment.length])
->>>>>>> 05581e75
+        == bls.Pairing(body_summary.commitment.point, G2_SETUP[-body_summary.commitment.length])
     )
 
     # Get the correct pending header list
