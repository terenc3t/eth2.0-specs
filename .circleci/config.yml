version: 2.1
commands:
  restore_cached_venv:
    description: "Restore a cached venv"
    parameters:
      reqs_checksum:
        type: string
        default: "1234"
      venv_name:
        type: string
        default: "default-name"
    steps:
      - restore_cache:
          keys:
            - << parameters.venv_name >>-venv-<< parameters.reqs_checksum >>
            # fallback to using the latest cache if no exact match is found
            - << parameters.venv_name >>-venv-
  save_cached_venv:
    description: "Save a venv into a cache"
    parameters:
      reqs_checksum:
        type: string
        default: "1234"
      venv_path:
        type: string
        default: "venv"
      venv_name:
        type: string
        default: "default-name"
    steps:
      - save_cache:
          key: << parameters.venv_name >>-venv-<< parameters.reqs_checksum >>
          paths: << parameters.venv_path >>
  restore_default_cached_venv:
    description: "Restore the cache with default keys"
    steps:
      - restore_cached_venv:
          venv_name: v1-pyspec-05
          reqs_checksum: cache-{{ checksum "test_libs/pyspec/requirements.txt" }}-{{ checksum "test_libs/pyspec/requirements-testing.txt" }}-{{ checksum "deposit_contract/requirements-testing.txt" }}
  save_default_cached_venv:
    description: Save a venv into a cache with default keys"
    steps:
      - save_cached_venv:
          venv_name: v1-pyspec-05
          reqs_checksum: cache-{{ checksum "test_libs/pyspec/requirements.txt" }}-{{ checksum "test_libs/pyspec/requirements-testing.txt" }}-{{ checksum "deposit_contract/requirements-testing.txt" }}
          venv_path: ./test_libs/pyspec/venv
jobs:
  checkout_specs:
    docker:
      - image: circleci/python:3.6
    working_directory: ~/specs-repo
    steps:
      # Restore git repo at point close to target branch/revision, to speed up checkout
      - restore_cache:
          keys:
            - v1-specs-repo-{{ .Branch }}-{{ .Revision }}
            - v1-specs-repo-{{ .Branch }}-
            - v1-specs-repo-
      - checkout
      - run:
          name: Clean up git repo to reduce cache size
          command: git gc
      # Save the git checkout as a cache, to make cloning next time faster.
      - save_cache:
          key: v1-specs-repo-{{ .Branch }}-{{ .Revision }}
          paths:
            - ~/specs-repo
  install_env:
    docker:
      - image: circleci/python:3.6
    working_directory: ~/specs-repo
    steps:
      - restore_cache:
          key: v1-specs-repo-{{ .Branch }}-{{ .Revision }}
<<<<<<< HEAD
      - restore_default_cached_venv
      - run:
          name: Install pyspec requirements
          command: make install_test && make install_lint && make install_deposit_contract_test
      - save_default_cached_venv
=======
      - restore_cached_venv:
          venv_name: v2-pyspec
          reqs_checksum: '{{ checksum "test_libs/pyspec/requirements.txt" }}-{{ checksum "test_libs/pyspec/requirements-testing.txt" }}'
      - run:
          name: Install pyspec requirements
          command: make install_test
      - save_cached_venv:
          venv_name: v2-pyspec
          reqs_checksum: '{{ checksum "test_libs/pyspec/requirements.txt" }}-{{ checksum "test_libs/pyspec/requirements-testing.txt" }}'
          venv_path: ./test_libs/pyspec/venv
>>>>>>> eec7e115
  test:
    docker:
      - image: circleci/python:3.6
    working_directory: ~/specs-repo
    steps:
      - restore_cache:
          key: v1-specs-repo-{{ .Branch }}-{{ .Revision }}
<<<<<<< HEAD
      - restore_default_cached_venv
=======
      - restore_cached_venv:
          venv_name: v2-pyspec
          reqs_checksum: '{{ checksum "test_libs/pyspec/requirements.txt" }}-{{ checksum "test_libs/pyspec/requirements-testing.txt" }}'
>>>>>>> eec7e115
      - run:
          name: Run py-tests
          command: make citest
      - store_test_results:
          path: test_libs/pyspec/test-reports
  lint:
    docker:
      - image: circleci/python:3.6
    working_directory: ~/specs-repo
    steps:
      - restore_cache:
          key: v1-specs-repo-{{ .Branch }}-{{ .Revision }}
<<<<<<< HEAD
      - restore_default_cached_venv
=======
      - restore_cached_venv:
          venv_name: v2-pyspec
          reqs_checksum: '{{ checksum "test_libs/pyspec/requirements.txt" }}-{{ checksum "test_libs/pyspec/requirements-testing.txt" }}'
>>>>>>> eec7e115
      - run:
          name: Run linter
          command: make lint
  deposit_contract:
    docker:
      - image: circleci/python:3.6
    working_directory: ~/specs-repo
    steps:
      - restore_cache:
          key: v1-specs-repo-{{ .Branch }}-{{ .Revision }}
      - restore_default_cached_venv
      - run:
          name: Run deposit contract test
          command: make test_deposit_contract
workflows:
  version: 2.1
  test_spec:
    jobs:
      - checkout_specs
      - install_env:
          requires:
            - checkout_specs
      - test:
          requires:
            - install_env
      - lint:
          requires:
            - test
      - deposit_contract:
          requires:
            - install_env
            - lint<|MERGE_RESOLUTION|>--- conflicted
+++ resolved
@@ -35,13 +35,13 @@
     description: "Restore the cache with default keys"
     steps:
       - restore_cached_venv:
-          venv_name: v1-pyspec-05
+          venv_name: v2-pyspec
           reqs_checksum: cache-{{ checksum "test_libs/pyspec/requirements.txt" }}-{{ checksum "test_libs/pyspec/requirements-testing.txt" }}-{{ checksum "deposit_contract/requirements-testing.txt" }}
   save_default_cached_venv:
     description: Save a venv into a cache with default keys"
     steps:
       - save_cached_venv:
-          venv_name: v1-pyspec-05
+          venv_name: v2-pyspec
           reqs_checksum: cache-{{ checksum "test_libs/pyspec/requirements.txt" }}-{{ checksum "test_libs/pyspec/requirements-testing.txt" }}-{{ checksum "deposit_contract/requirements-testing.txt" }}
           venv_path: ./test_libs/pyspec/venv
 jobs:
@@ -72,24 +72,11 @@
     steps:
       - restore_cache:
           key: v1-specs-repo-{{ .Branch }}-{{ .Revision }}
-<<<<<<< HEAD
       - restore_default_cached_venv
       - run:
           name: Install pyspec requirements
           command: make install_test && make install_lint && make install_deposit_contract_test
       - save_default_cached_venv
-=======
-      - restore_cached_venv:
-          venv_name: v2-pyspec
-          reqs_checksum: '{{ checksum "test_libs/pyspec/requirements.txt" }}-{{ checksum "test_libs/pyspec/requirements-testing.txt" }}'
-      - run:
-          name: Install pyspec requirements
-          command: make install_test
-      - save_cached_venv:
-          venv_name: v2-pyspec
-          reqs_checksum: '{{ checksum "test_libs/pyspec/requirements.txt" }}-{{ checksum "test_libs/pyspec/requirements-testing.txt" }}'
-          venv_path: ./test_libs/pyspec/venv
->>>>>>> eec7e115
   test:
     docker:
       - image: circleci/python:3.6
@@ -97,13 +84,7 @@
     steps:
       - restore_cache:
           key: v1-specs-repo-{{ .Branch }}-{{ .Revision }}
-<<<<<<< HEAD
       - restore_default_cached_venv
-=======
-      - restore_cached_venv:
-          venv_name: v2-pyspec
-          reqs_checksum: '{{ checksum "test_libs/pyspec/requirements.txt" }}-{{ checksum "test_libs/pyspec/requirements-testing.txt" }}'
->>>>>>> eec7e115
       - run:
           name: Run py-tests
           command: make citest
@@ -116,13 +97,7 @@
     steps:
       - restore_cache:
           key: v1-specs-repo-{{ .Branch }}-{{ .Revision }}
-<<<<<<< HEAD
       - restore_default_cached_venv
-=======
-      - restore_cached_venv:
-          venv_name: v2-pyspec
-          reqs_checksum: '{{ checksum "test_libs/pyspec/requirements.txt" }}-{{ checksum "test_libs/pyspec/requirements-testing.txt" }}'
->>>>>>> eec7e115
       - run:
           name: Run linter
           command: make lint
